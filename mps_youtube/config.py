--- conflicted
+++ resolved
@@ -306,13 +306,9 @@
                 allowed_values="auto webm m4a".split()),
             ConfigItem("api_key", "AIzaSyCIM4EzNqi1in22f4Z3Ru3iYvLaY8tc3bo",
                 check_fn=check_api_key),
-<<<<<<< HEAD
-            ConfigItem("autoplay", False)
-            ]
-=======
+            ConfigItem("autoplay", False),
             ConfigItem("set_title", True)
             ] 
->>>>>>> a63c3765
 
     def __getitem__(self, key):
         # TODO: Possibly more efficient algorithm, w/ caching
