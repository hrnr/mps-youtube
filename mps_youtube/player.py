import os
import sys
import random
import logging
import math
import time
import shlex
import subprocess
import socket
from urllib.error import HTTPError, URLError
from abc import ABCMeta, abstractmethod

<<<<<<< HEAD
from . import g, screen, c, streams, history, content, config, util
=======
from . import g, screen, c, streams, history, content, paths, config, util
from .commands import lastfm
>>>>>>> 6d9b45c2

mswin = os.name == "nt"
not_utf8_environment = mswin or "UTF-8" not in sys.stdout.encoding


class Player:
    _playbackStatus = "Paused"

    @property
    def PlaybackStatus(self):
        return self._playbackStatus

    @PlaybackStatus.setter
    def PlaybackStatus(self, value):
        self._playbackStatus = value
        if value == 'Playing':
            paused = False
        else:
            paused = True
        g.mprisctl.send(('pause', paused))

    def _generate_real_playerargs(self):
        pass

    def clean_up(self):
        pass

    def launch_player(self, cmd):
        pass

    def _help(self, short=True):
        pass

<<<<<<< HEAD
    def play(self, songlist, shuffle=False, repeat=False, override=False):
        """ Play a range of songs, exit cleanly on keyboard interrupt. """
        self.songlist = songlist
        self.shuffle = shuffle
        self.repeat = repeat
        self.override = override
        if shuffle:
            random.shuffle(self.songlist)

        self.song_no = 0
        while 0 <= self.song_no <= len(self.songlist)-1:
            self.song = self.songlist[self.song_no]
            g.content = self._playback_progress(self.song_no, self.songlist,
                                                repeat=repeat)

            if not g.command_line:
                screen.update(fill_blank=False)

            hasnext = len(self.songlist) > self.song_no + 1

            if hasnext:
                streams.preload(self.songlist[self.song_no + 1],
                                override=self.override)

            if config.SET_TITLE.get:
                util.set_window_title(self.song.title + " - mpsyt")

            self.softrepeat = repeat and len(self.songlist) == 1

            try:
                self.video, self.stream = stream_details(self.song, override=self.override, softrepeat=self.softrepeat)
                self._playsong()

            except KeyboardInterrupt:
                logging.info("Keyboard Interrupt")
                util.xprint(c.w + "Stopping...                          ")
                screen.reset_terminal()
                g.message = c.y + "Playback halted" + c.w
                raise KeyboardInterrupt
                break

            # skip forbidden, video removed/no longer available, etc. tracks
            except TypeError:
                pass

            if self.song_no == -1:
                self.song_no = len(songlist) - 1 if repeat else 0

            elif self.song_no == len(songlist) and repeat:
                self.song_no = 0

    def next(self):
        self.terminate_process()
        self.song_no += 1

    def previous(self):
        self.terminate_process()
        self.song_no -= 1
=======
        if g.scrobble:
            lastfm.set_now_playing(g.artist, g.scrobble_queue[n])

        try:
            video, stream = stream_details(song, override=override, softrepeat=softrepeat)
            returncode = _playsong(song, stream, video, override=override, softrepeat=softrepeat)
>>>>>>> 6d9b45c2

    def stop(self):
        self.terminate_process()
        self.song_no = len(self.songlist)

    def seek(self):
        pass

<<<<<<< HEAD
    # Maybe make these abstract methods
    # for mpris control
=======
        # Don't scrobble if quit prematurely
        if g.scrobble and returncode != 43:
            lastfm.scrobble_track(g.artist, g.album, g.scrobble_queue[n])

        if config.SET_TITLE.get:
            util.set_window_title("mpsyt")
>>>>>>> 6d9b45c2

    # TODO^

    def terminate_process(self):
        self.p.terminate()
        # If using shell=True or the player
        # requires some obscure way of killing the process
        # the child class can define this function

    def _playsong(self, failcount=0, softrepeat=False):
        """ Play song using config.PLAYER called with args config.PLAYERARGS.

        """
        # pylint: disable=R0911,R0912
        if not config.PLAYER.get or not util.has_exefile(config.PLAYER.get):
            g.message = "Player not configured! Enter %sset player <player_app> "\
                "%s to set a player" % (c.g, c.w)
            return

        if config.NOTIFIER.get:
            subprocess.Popen(shlex.split(config.NOTIFIER.get) + [self.song.title])

        size = streams.get_size(self.song.ytid, self.stream['url'])
        songdata = (self.song.ytid, self.stream['ext'] + " " + self.stream['quality'],
                    int(size / (1024 ** 2)))
        self.songdata = "%s; %s; %s Mb" % songdata
        screen.writestatus(self.songdata)

        returncode = self._launch_player()

        history.add(self.song)
        return returncode

    def _launch_player(self):
        """ Launch player application. """

        cmd = self._generate_real_playerargs()

        util.dbg("playing %s", self.song.title)
        util.dbg("calling %s", " ".join(cmd))

        # Fix UnicodeEncodeError when title has characters
        # not supported by encoding
        cmd = [util.xenc(i) for i in cmd]

        metadata = util._get_metadata(self.song.title)

        if metadata is None:
            arturl = "https://i.ytimg.com/vi/%s/default.jpg" % self.song.ytid
            metadata = (self.song.ytid, self.song.title, self.song.length, arturl, [''], '')
        else:
            arturl = metadata['album_art_url']
            metadata = (self.song.ytid, metadata['track_title'], self.song.length, arturl,
                        [metadata['artist']], metadata['album'])

        try:
            if g.mprisctl:
                g.mprisctl.send(('metadata', metadata))
            # song used to get songdetails
            # songdata contains printable song data
            self.launch_player(cmd)

        except OSError:
            g.message = util.F('no player') % config.PLAYER.get
            return None

        finally:
            if g.mprisctl:
                g.mprisctl.send(('stop', True))

            if self.p and self.p.poll() is None:
                self.p.terminate()  # make sure to kill mplayer if mpsyt crashes

            self.clean_up()

    def _playback_progress(self, idx, allsongs, repeat=False):
        """ Generate string to show selected tracks, indicate current track. """
        # pylint: disable=R0914
        # too many local variables
        cw = util.getxy().width
        out = "  %s%-XXs%s%s\n".replace("XX", str(cw - 9))
        out = out % (c.ul, "Title", "Time", c.w)
        show_key_help = (util.is_known_player(config.PLAYER.get) and
                         config.SHOW_PLAYER_KEYS.get)
        multi = len(allsongs) > 1

        for n, song in enumerate(allsongs):
            length_orig = util.fmt_time(song.length)
            length = " " * (8 - len(length_orig)) + length_orig
            i = util.uea_pad(cw - 14, song.title), length, length_orig
            fmt = (c.w, "  ", c.b, i[0], c.w, c.y, i[1], c.w)

            if n == idx:
                fmt = (c.y, "> ", c.p, i[0], c.w, c.p, i[1], c.w)
                cur = i

            out += "%s%s%s%s%s %s%s%s\n" % fmt

        out += "\n" * (3 - len(allsongs))
        pos = 8 * " ", c.y, idx + 1, c.w, c.y, len(allsongs), c.w
        playing = "{}{}{}{} of {}{}{}\n\n".format(*pos) if multi else "\n\n"
        keys = self._help(short=(not multi and not repeat))
        out = out if multi else content.generate_songlist_display(song=allsongs[0])

        if show_key_help:
            out += "\n" + keys

        else:
            playing = "{}{}{}{} of {}{}{}\n".format(*pos) if multi else "\n"
            out += "\n" + " " * (cw - 19) if multi else ""

        fmt = playing, c.r, cur[0].strip()[:cw - 19], c.w, c.w, cur[2], c.w
        out += "%s    %s%s%s %s[%s]%s" % fmt
        out += "    REPEAT MODE" if repeat else ""
        return out

    def _make_status_line(self, elapsed_s, prefix, songlength=0, volume=None):
        """ Format progress line output.  """
        # pylint: disable=R0914

        display_s = elapsed_s
        display_h = display_m = 0

        if elapsed_s >= 60:
            display_m = display_s // 60
            display_s %= 60

            if display_m >= 60:
                display_h = display_m // 60
                display_m %= 60

        pct = (float(elapsed_s) / songlength * 100) if songlength else 0

        status_line = "%02i:%02i:%02i %s" % (
            display_h, display_m, display_s,
            ("[%.0f%%]" % pct).ljust(6)
        )

        if volume:
            vol_suffix = " vol: %d%%" % volume

        else:
            vol_suffix = ""

        cw = util.getxy().width
        prog_bar_size = cw - len(prefix) - len(status_line) - len(vol_suffix) - 7
        progress = int(math.ceil(pct / 100 * prog_bar_size))
        status_line += " [%s]" % ("=" * (progress - 1) +
                                  ">").ljust(prog_bar_size, ' ')
        return prefix + status_line + vol_suffix


def stream_details(song, failcount=0, override=False, softrepeat=False):
    """Fetch stream details for a song."""
    # don't interrupt preloading:
    while song.ytid in g.preloading:
        screen.writestatus("fetching item..")
        time.sleep(0.1)

    try:
        streams.get(song, force=failcount, callback=screen.writestatus)

    except (IOError, URLError, HTTPError, socket.timeout) as e:
        util.dbg("--ioerror in stream_details call to streams.get %s", str(e))

        if "Youtube says" in str(e):
            g.message = util.F('cant get track') % (song.title + " " + str(e))
            return

        elif failcount < g.max_retries:
            util.dbg("--ioerror - trying next stream")
            failcount += 1
            return stream_details(song, failcount=failcount, override=override, softrepeat=softrepeat)

        elif "pafy" in str(e):
            g.message = str(e) + " - " + song.ytid
            return

    except ValueError:
        g.message = util.F('track unresolved')
        util.dbg("----valueerror in stream_details call to streams.get")
        return

    try:
        video = ((config.SHOW_VIDEO.get and override != "audio") or
                 (override in ("fullscreen", "window", "forcevid")))
        m4a = "mplayer" not in config.PLAYER.get
        cached = g.streams[song.ytid]
        stream = streams.select(cached, q=failcount, audio=(not video), m4a_ok=m4a)

        # handle no audio stream available, or m4a with mplayer
        # by switching to video stream and suppressing video output.
        if (not stream or failcount) and not video:
            util.dbg(c.r + "no audio or mplayer m4a, using video stream" + c.w)
            override = "a-v"
            video = True
            stream = streams.select(cached, q=failcount, audio=False, maxres=1600)

        if not stream:
            raise IOError("No streams available")

        return (video, stream)

    except (HTTPError) as e:

        # Fix for invalid streams (gh-65)
        util.dbg("----htterror in stream_details call to gen_real_args %s", str(e))
        if failcount < g.max_retries:
            failcount += 1
            return stream_details(song, failcount=failcount,
                                  override=override, softrepeat=softrepeat)
        else:
            g.message = str(e)
            return

    except IOError as e:
        # this may be cause by attempting to play a https stream with
        # mplayer
        # ====
        errmsg = e.message if hasattr(e, "message") else str(e)
        g.message = c.r + str(errmsg) + c.w
        return<|MERGE_RESOLUTION|>--- conflicted
+++ resolved
@@ -10,12 +10,10 @@
 from urllib.error import HTTPError, URLError
 from abc import ABCMeta, abstractmethod
 
-<<<<<<< HEAD
-from . import g, screen, c, streams, history, content, config, util
-=======
+
 from . import g, screen, c, streams, history, content, paths, config, util
 from .commands import lastfm
->>>>>>> 6d9b45c2
+
 
 mswin = os.name == "nt"
 not_utf8_environment = mswin or "UTF-8" not in sys.stdout.encoding
@@ -49,7 +47,6 @@
     def _help(self, short=True):
         pass
 
-<<<<<<< HEAD
     def play(self, songlist, shuffle=False, repeat=False, override=False):
         """ Play a range of songs, exit cleanly on keyboard interrupt. """
         self.songlist = songlist
@@ -78,6 +75,9 @@
                 util.set_window_title(self.song.title + " - mpsyt")
 
             self.softrepeat = repeat and len(self.songlist) == 1
+            
+            if g.scrobble:
+                lastfm.set_now_playing(g.artist, g.scrobble_queue[self.song_no])
 
             try:
                 self.video, self.stream = stream_details(self.song, override=self.override, softrepeat=self.softrepeat)
@@ -94,6 +94,12 @@
             # skip forbidden, video removed/no longer available, etc. tracks
             except TypeError:
                 pass
+              
+            if g.scrobble:
+                lastfm.scrobble_track(g.artist, g.album, g.scrobble_queue[self.song_no])
+            
+            if config.SET_TITLE.get:
+                util.set_window_title("mpsyt")
 
             if self.song_no == -1:
                 self.song_no = len(songlist) - 1 if repeat else 0
@@ -108,14 +114,7 @@
     def previous(self):
         self.terminate_process()
         self.song_no -= 1
-=======
-        if g.scrobble:
-            lastfm.set_now_playing(g.artist, g.scrobble_queue[n])
-
-        try:
-            video, stream = stream_details(song, override=override, softrepeat=softrepeat)
-            returncode = _playsong(song, stream, video, override=override, softrepeat=softrepeat)
->>>>>>> 6d9b45c2
+
 
     def stop(self):
         self.terminate_process()
@@ -124,17 +123,8 @@
     def seek(self):
         pass
 
-<<<<<<< HEAD
     # Maybe make these abstract methods
     # for mpris control
-=======
-        # Don't scrobble if quit prematurely
-        if g.scrobble and returncode != 43:
-            lastfm.scrobble_track(g.artist, g.album, g.scrobble_queue[n])
-
-        if config.SET_TITLE.get:
-            util.set_window_title("mpsyt")
->>>>>>> 6d9b45c2
 
     # TODO^
 
