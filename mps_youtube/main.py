--- conflicted
+++ resolved
@@ -1711,14 +1711,8 @@
 
         songs.append(cursong)
 
-<<<<<<< HEAD
-=======
-    if len(catids) > 0:
-        fetch_categories(catids)
-
     get_page_info_from_json(jsons, len(songs))
 
->>>>>>> d1e0357b
     # return video objects
     return songs
 
