#!/usr/bin/env python

"""
mps-youtube.

https://github.com/np1/mps-youtube

Copyright (C) 2014, 2015 np1 and contributors

This program is free software: you can redistribute it and/or modify
it under the terms of the GNU General Public License as published by
the Free Software Foundation, either version 3 of the License, or
(at your option) any later version.

This program is distributed in the hope that it will be useful,
but WITHOUT ANY WARRANTY; without even the implied warranty of
MERCHANTABILITY or FITNESS FOR A PARTICULAR PURPOSE.  See the
GNU General Public License for more details.

You should have received a copy of the GNU General Public License
along with this program.  If not, see <http://www.gnu.org/licenses/>.

"""

from __future__ import print_function

__version__ = "0.2.3"
__notes__ = "released 17 Feb 2015"
__author__ = "np1"
__license__ = "GPLv3"

from xml.etree import ElementTree as ET
from . import terminalsize
import unicodedata
import collections
import subprocess
import threading
<<<<<<< HEAD
import multiprocessing
# import __main__
=======
>>>>>>> ba812b39
import platform
import tempfile
import difflib
import logging
import random
import locale
import socket
import shlex
import time
import math
import pafy
import json
import sys
import re
import os


try:
    # pylint: disable=F0401
    from colorama import init as init_colorama, Fore, Style
    has_colorama = True

except ImportError:
    has_colorama = False

try:
    import readline
    readline.set_history_length(2000)
    has_readline = True

except ImportError:
    has_readline = False

try:
    # pylint: disable=F0401
    import xerox
    has_xerox = True

except ImportError:
    has_xerox = False

# Python 3 compatibility hack

if sys.version_info[:2] >= (3, 0):
    # pylint: disable=E0611,F0401
    import pickle
    from urllib.request import urlopen
    from urllib.error import HTTPError, URLError
    from urllib.parse import urlencode
    uni, byt, xinput = str, bytes, input

else:
    from urllib2 import urlopen, HTTPError, URLError
    import cPickle as pickle
    from urllib import urlencode
    uni, byt, xinput = unicode, str, raw_input


def utf8_encode(x):
    """ Encode Unicode. """
    return x.encode("utf8") if isinstance(x, uni) else x


def utf8_decode(x):
    """ Decode Unicode. """
    return x.decode("utf8") if isinstance(x, byt) else x

mswin = os.name == "nt"
not_utf8_environment = mswin or "UTF-8" not in os.environ.get("LANG", "")


def member_var(x):
    """ Return True if x is a member variable. """
    return not(x.startswith("__") or callable(x))


locale.setlocale(locale.LC_ALL, "")  # for date formatting
XYTuple = collections.namedtuple('XYTuple', 'width height max_results')


def getxy():
    """ Get terminal size, terminal width and max-results. """
    if g.detectable_size:
        x, y = terminalsize.get_terminal_size()
        max_results = y - 4 if y < 54 else 50
        max_results = 1 if y <= 5 else max_results

    else:
        x, max_results = Config.CONSOLE_WIDTH.get, Config.MAX_RESULTS.get
        y = max_results + 4

    return XYTuple(x, y, max_results)


def utf8_replace(txt):
    """ Replace unsupported characters in unicode string, returns unicode. """
    sse = sys.stdout.encoding
    txt = txt.encode(sse, "replace").decode("utf8", "ignore")
    return txt


def xenc(stuff):
    """ Replace unsupported characters. """
    if g.isatty:
        return utf8_replace(stuff) if not_utf8_environment else stuff

    else:
        return stuff.encode("utf8", errors="replace")


def xprint(stuff, end=None):
    """ Compatible print. """
    print(xenc(stuff), end=end)


def mswinfn(filename):
    """ Fix filename for Windows. """
    if mswin:
        filename = utf8_replace(filename) if not_utf8_environment else filename
        allowed = re.compile(r'[^\\/?*$\'"%&:<>|]')
        filename = "".join(x if allowed.match(x) else "_" for x in filename)

    return filename


def get_default_ddir():
    """ Get system default Download directory, append mps dir. """
    user_home = os.path.expanduser("~")
    join, exists = os.path.join, os.path.exists

    if mswin:
        return join(user_home, "Downloads", "mps")

    USER_DIRS = join(user_home, ".config", "user-dirs.dirs")
    DOWNLOAD_HOME = join(user_home, "Downloads")

    # define ddir by (1) env var, (2) user-dirs.dirs file,
    #                (3) existing ~/Downloads dir (4) ~

    if 'XDG_DOWNLOAD_DIR' in os.environ:
        ddir = os.environ['XDG_DOWNLOAD_DIR']

    elif exists(USER_DIRS):
        lines = open(USER_DIRS).readlines()
        defn = [x for x in lines if x.startswith("XDG_DOWNLOAD_DIR")]

        if len(defn) == 1:
            ddir = defn[0].split("=")[1].replace('"', '')
            ddir = ddir.replace("$HOME", user_home).strip()

        else:
            ddir = DOWNLOAD_HOME if exists(DOWNLOAD_HOME) else user_home

    else:
        ddir = DOWNLOAD_HOME if exists(DOWNLOAD_HOME) else user_home

    ddir = utf8_decode(ddir)
    return os.path.join(ddir, "mps")


def get_config_dir():
    """ Get user's configuration directory. Migrate to new mps name if old."""
    if mswin:
        confdir = os.environ["APPDATA"]

    elif 'XDG_CONFIG_HOME' in os.environ:
        confdir = os.environ['XDG_CONFIG_HOME']

    else:
        confdir = os.path.join(os.path.expanduser("~"), '.config')

    mps_confdir = os.path.join(confdir, "mps-youtube")

    if not os.path.exists(mps_confdir):
        os.makedirs(mps_confdir)

    return mps_confdir


def get_mpv_version(exename):
    """ Get version of mpv as 3-tuple. """
    o = utf8_decode(subprocess.check_output([exename, "--version"]))
    re_ver = re.compile(r"%s (\d+)\.(\d+)\.(\d+)" % exename)

    for line in o.split("\n"):
        m = re_ver.match(line)

        if m:
            v = tuple(map(int, m.groups()))
            dbg("%s version %s.%s.%s detected", exename, *v)
            return v

    dbg("%sFailed to detect mpv version%s", c.r, c.w)
    return -1, 0, 0


def has_exefile(filename):
    """ Check whether file exists in path and is executable.

    Return path to file or False if not found
    """
    paths = [os.getcwd()] + os.environ.get("PATH", '').split(os.pathsep)
    paths = [i for i in paths if i]
    dbg("searching path for %s", filename)

    for path in paths:
        exepath = os.path.join(path, filename)

        if os.path.isfile(exepath):
            if os.access(exepath, os.X_OK):
                dbg("found at %s", exepath)
                return exepath

    return False


def get_content_length(url, preloading=False):
    """ Return content length of a url. """
    prefix = "preload: " if preloading else ""
    dbg(c.y + prefix + "getting content-length header" + c.w)
    response = utf8_decode(urlopen(url))
    headers = response.headers
    cl = headers['content-length']
    return int(cl)


class Video(object):

    """ Class to represent a YouTube video. """

    def __init__(self, ytid=None, title=None, length=None):
        """ class members. """
        self.ytid = ytid
        self.title = title
        self.length = int(length)


def prune_streams():
    """ Keep cache size in check. """
    while len(g.pafs) > g.max_cached_streams:
        g.pafs.popitem(last=False)

    while len(g.streams) > g.max_cached_streams:
        g.streams.popitem(last=False)

    # prune time expired items

    now = time.time()
    oldpafs = [k for k in g.pafs if g.pafs[k].expiry < now]

    if len(oldpafs):
        dbg(c.r + "%s old pafy items pruned%s", len(oldpafs), c.w)

    for oldpaf in oldpafs:
        g.pafs.pop(oldpaf, 0)

    oldstreams = [k for k in g.streams if g.streams[k]['expiry'] < now]

    if len(oldstreams):
        dbg(c.r + "%s old stream items pruned%s", len(oldstreams), c.w)

    for oldstream in oldstreams:
        g.streams.pop(oldstream, 0)

    dbg(c.b + "paf: %s, streams: %s%s", len(g.pafs), len(g.streams), c.w)


def get_pafy(item, force=False, callback=None):
    """ Get pafy object for an item. """
    def nullfunc(x):
        """ Function that returns None. """
        return None

    callback_fn = callback or nullfunc
    cached = g.pafs.get(item.ytid)

    if not force and cached and cached.expiry > time.time():
        dbg("get pafy cache hit for %s", cached.title)
        cached.fresh = False
        return cached

    else:

        try:
            p = pafy.new(item.ytid, callback=callback_fn)

        except IOError as e:

            if "pafy" in uni(e):
                dbg(c.p + "retrying failed pafy get: " + item.ytid + c.w)
                p = pafy.new(item.ytid, callback=callback)

            else:
                raise

        g.pafs[item.ytid] = p
        p.fresh = True
        thread = "preload: " if not callback else ""
        dbg("%s%sgot new pafy object: %s%s" % (c.y, thread, p.title[:26], c.w))
        dbg("%s%sgot new pafy object: %s%s" % (c.y, thread, p.videoid, c.w))
        return p


def get_streams(vid, force=False, callback=None, threeD=False):
    """ Get all streams as a dict.  callback function passed to get_pafy. """
    now = time.time()
    ytid = vid.ytid
    have_stream = g.streams.get(ytid) and g.streams[ytid]['expiry'] > now
    prfx = "preload: " if not callback else ""

    if not force and have_stream:
        ss = uni(int(g.streams[ytid]['expiry'] - now) // 60)
        dbg("%s%sGot streams from cache (%s mins left)%s", c.g, prfx, ss, c.w)
        return g.streams.get(ytid)['meta']

    p = get_pafy(vid, force=force, callback=callback)
    ps = p.allstreams if threeD else [x for x in p.allstreams if not x.threed]

    try:
        # test urls are valid
        [x.url for x in ps]

    except TypeError:
        # refetch if problem
        dbg("%s****Type Error in get_streams. Retrying%s", c.r, c.w)
        p = get_pafy(vid, force=True, callback=callback)
        ps = p.allstreams if threeD else [x for x in p.allstreams
                                          if not x.threed]

    streams = []

    for s in ps:
        x = dict(url=s.url,
                 ext=s.extension,
                 quality=s.quality,
                 mtype=s.mediatype,
                 size=-1)
        streams.append(x)

    g.streams[ytid] = dict(expiry=p.expiry, meta=streams)
    prune_streams()
    return streams


def select_stream(slist, q=0, audio=False, m4a_ok=True, maxres=None):
    """ Select a stream from stream list. """
    maxres = maxres or Config.MAX_RES.get
    slist = slist['meta'] if isinstance(slist, dict) else slist
    au_streams = [x for x in slist if x['mtype'] == "audio"]

    def okres(x):
        """ Return True if resolution is within user specified maxres. """
        return int(x['quality'].split("x")[1]) <= maxres

    def getq(x):
        """ Return height aspect of resolution, eg 640x480 => 480. """
        return int(x['quality'].split("x")[1])

    vo_streams = [x for x in slist if x['mtype'] == "normal" and okres(x)]
    vo_streams = sorted(vo_streams, key=getq, reverse=True)

    if not m4a_ok:
        au_streams = [x for x in au_streams if not x['ext'] == "m4a"]

    streams = au_streams if audio else vo_streams
    dbg("select stream, q: %s, audio: %s, len: %s", q, audio, len(streams))

    try:
        ret = streams[q]

    except IndexError:
        ret = streams[0] if q and len(streams) else None

    return ret


def get_size(ytid, url, preloading=False):
    """ Get size of stream, try stream cache first. """
    # try cached value
    stream = [x for x in g.streams[ytid]['meta'] if x['url'] == url][0]
    size = stream['size']
    prefix = "preload: " if preloading else ""

    if not size == -1:
        dbg("%s%susing cached size: %s%s", c.g, prefix, size, c.w)

    else:
        writestatus("Getting content length", mute=preloading)
        stream['size'] = get_content_length(url, preloading=preloading)
        dbg("%s%s - content-length: %s%s", c.y, prefix, stream['size'], c.w)

    return stream['size']


class ConfigItem(object):

    """ A configuration item. """

    def __init__(self, name, value, minval=None, maxval=None, check_fn=None):
        """ If specified, the check_fn should return a dict.

        {valid: bool, message: success/fail mesage, value: value to set}

        """
        self.default = self.value = value
        self.name = name
        self.type = type(value)
        self.maxval, self.minval = maxval, minval
        self.check_fn = check_fn
        self.require_known_player = False
        self.allowed_values = []

    @property
    def get(self):
        """ Return value. """
        return self.value

    @property
    def display(self):
        """ Return value in a format suitable for display. """
        retval = self.value

        if self.name == "max_res":
            retval = uni(retval) + "p"

        if self.name == "encoder":
            retval = str(retval) + " [%s]" % (uni(g.encoders[retval]['name']))

        return retval

    def set(self, value):
        """ Set value with checks. """
        # note: fail_msg should contain %s %s for self.name, value
        #       success_msg should not
        # pylint: disable=R0912
        # too many branches

        success_msg = fail_msg = ""
        value = value.strip()
        value_orig = value

        # handle known player not set

        if self.allowed_values and value not in self.allowed_values:
            fail_msg = "%s must be one of * - not %s"
            fail_msg = fail_msg.replace("*", ", ".join(self.allowed_values))

        if self.require_known_player and not known_player_set():
            fail_msg = "%s requires mpv or mplayer, can't set to %s"

        # handle true / false values

        elif self.type == bool:

            if value.upper() in "0 OFF NO DISABLED FALSE".split():
                value = False
                success_msg = "%s set to False" % c.c("g", self.name)

            elif value.upper() in "1 ON YES ENABLED TRUE".split():
                value = True
                success_msg = "%s set to True" % c.c("g", self.name)

            else:
                fail_msg = "%s requires True/False, got %s"

        # handle int values

        elif self.type == int:

            if not value.isdigit():
                fail_msg = "%s requires a number, got %s"

            else:
                value = int(value)

                if self.maxval and self.minval:

                    if not self.minval <= value <= self.maxval:
                        m = " must be between %s and %s, got "
                        m = m % (self.minval, self.maxval)
                        fail_msg = "%s" + m + "%s"

                if not fail_msg:
                    dispval = value or "None"
                    success_msg = "%s set to %s" % (c.c("g", self.name),
                                                    dispval)

        # handle space separated list

        elif self.type == list:
            success_msg = "%s set to %s" % (c.c("g", self.name), value)
            value = value.split()

        # handle string values

        elif self.type == str:
            dispval = value or "None"
            success_msg = "%s set to %s" % (c.c("g", self.name),
                                            c.c("g", dispval))

        # handle failure

        if fail_msg:
            failed_val = value_orig.strip() or "<nothing>"
            colvals = c.y + self.name + c.w, c.y + failed_val + c.w
            return fail_msg % colvals

        elif self.check_fn:
            checked = self.check_fn(value)
            value = checked.get("value") or value

            if checked['valid']:
                value = checked.get("value", value)
                self.value = value
                saveconfig()
                return checked.get("message", success_msg)

            else:
                return checked.get('message', fail_msg)

        elif success_msg:
            self.value = value
            saveconfig()
            return success_msg


def check_console_width(val):
    """ Show ruler to check console width. """
    valid = True
    message = "-" * val + "\n"
    message += "console_width set to %s, try a lower value if above line ove"\
        "rlaps" % val
    return dict(valid=valid, message=message)


def check_ddir(d):
    """ Check whether dir is a valid directory. """
    expanded = os.path.expanduser(d)
    if os.path.isdir(expanded):
        message = "Downloads will be saved to " + c.y + d + c.w
        return dict(valid=True, message=message, value=expanded)

    else:
        message = "Not a valid directory: " + c.r + d + c.w
        return dict(valid=False, message=message)


def check_win_pos(pos):
    """ Check window position input. """
    if not pos.strip():
        return dict(valid=True, message="Window position not set (default)")

    pos = pos.lower()
    reg = r"(TOP|BOTTOM).?(LEFT|RIGHT)"

    if not re.match(reg, pos, re.I):
        msg = "Try something like top-left or bottom-right (or default)"
        return dict(valid=False, message=msg)

    else:
        p = re.match(reg, pos, re.I).groups()
        p = "%s-%s" % p
        msg = "Window position set to %s" % p
        return dict(valid=True, message=msg, value=p)


def check_win_size(size):
    """ Check window size input. """
    if not size.strip():
        return dict(valid=True, message="Window size not set (default)")

    size = size.lower()
    reg = r"\d{1,4}x\d{1,4}"

    if not re.match(reg, size, re.I):
        msg = "Try something like 720x480"
        return dict(valid=False, message=msg)

    else:
        return dict(valid=True, value=size)


def check_colours(val):
    """ Check whether colour config value can be set. """
    if val and mswin and not has_colorama:
        message = "The colorama module needs to be installed for colour output"
        return dict(valid=False, message=message)

    else:
        return dict(valid=True)


def check_encoder(option):
    """ Check encoder value is acceptable. """
    encs = g.encoders

    if option >= len(encs):
        message = "%s%s%s is too high, type %sencoders%s to see valid values"
        message = message % (c.y, option, c.w, c.g, c.w)
        return dict(valid=False, message=message)

    else:
        message = "Encoder set to %s%s%s"
        message = message % (c.y, encs[option]['name'], c.w)
        return dict(valid=True, message=message)


def check_player(player):
    """ Check player exefile exists and get mpv version. """
    if has_exefile(player):

        if "mpv" in player:
            g.mpv_version = get_mpv_version(player)
            version = "%s.%s.%s" % g.mpv_version
            fmt = c.g, c.w, c.g, c.w, version
            msg = "%splayer%s set to %smpv%s (version %s)" % fmt
            return dict(valid=True, message=msg, value=player)

        else:
            msg = "%splayer%s set to %s%s%s" % (c.g, c.w, c.g, player, c.w)
            return dict(valid=True, message=msg, value=player)

    else:
        if mswin and not player.endswith(".exe"):
            return check_player(player + ".exe")

        else:
            msg = "Player application %s%s%s not found" % (c.r, player, c.w)
            return dict(valid=False, message=msg)


class Config(object):

    """ Holds various configuration values. """

    ORDER = ConfigItem("order", "relevance")
    ORDER.allowed_values = "relevance date views rating".split()
    MAX_RESULTS = ConfigItem("max_results", 19, maxval=50, minval=1)
    CONSOLE_WIDTH = ConfigItem("console_width", 80, minval=70, maxval=880,
                               check_fn=check_console_width)
    MAX_RES = ConfigItem("max_res", 2160, minval=192, maxval=2160)
    PLAYER = ConfigItem("player", "mplayer" + (".exe" if mswin else ""),
                        check_fn=check_player)
    PLAYERARGS = ConfigItem("playerargs", "")
    ENCODER = ConfigItem("encoder", 0, minval=0, check_fn=check_encoder)
    NOTIFIER = ConfigItem("notifier", "")
    CHECKUPDATE = ConfigItem("checkupdate", True)
    SHOW_MPLAYER_KEYS = ConfigItem("show_mplayer_keys", True)
    SHOW_MPLAYER_KEYS.require_known_player = True
    FULLSCREEN = ConfigItem("fullscreen", False)
    FULLSCREEN.require_known_player = True
    SHOW_STATUS = ConfigItem("show_status", True)
    COLUMNS = ConfigItem("columns", "")
    DDIR = ConfigItem("ddir", get_default_ddir(), check_fn=check_ddir)
    OVERWRITE = ConfigItem("overwrite", True)
    SHOW_VIDEO = ConfigItem("show_video", False)
    SEARCH_MUSIC = ConfigItem("search_music", True)
    WINDOW_POS = ConfigItem("window_pos", "", check_fn=check_win_pos)
    WINDOW_POS.require_known_player = True
    WINDOW_SIZE = ConfigItem("window_size", "", check_fn=check_win_size)
    WINDOW_SIZE.require_known_player = True
    COLOURS = ConfigItem("colours",
                         False if mswin and not has_colorama else True,
                         check_fn=check_colours)
    DOWNLOAD_COMMAND = ConfigItem("download_command", '')


class Playlist(object):

    """ Representation of a playist, has list of songs. """

    def __init__(self, name=None, songs=None):
        """ class members. """
        self.name = name
        self.creation = time.time()
        self.songs = songs or []

    @property
    def is_empty(self):
        """ Return True / False if songs are populated or not. """
        return not self.songs

    @property
    def size(self):
        """ Return number of tracks. """
        return len(self.songs)

    @property
    def duration(self):
        """ Sum duration of the playlist. """
        duration = sum(s.length for s in self.songs)
        duration = time.strftime('%H:%M:%S', time.gmtime(int(duration)))
        return duration


class g(object):

    """ Class for holding globals that are needed throught the module. """

    transcoder_path = "auto"
    delete_orig = True
    encoders = []
    muxapp = False
    meta = {}
    detectable_size = True
    command_line = False
    debug_mode = False
    preload_disabled = False
    isatty = sys.stdout.isatty()
    ytpls = []
    mpv_version = 0, 0, 0
    mpv_usesock = False
    mprisctl = None
    browse_mode = "normal"
    preloading = []
    # expiry = 5 * 60 * 60  # 5 hours
    blank_text = "\n" * 200
    helptext = []
    max_retries = 3
    max_cached_streams = 1500
    url_memo = collections.OrderedDict()
    model = Playlist(name="model")
    last_search_query = {}
    current_page = 1
    active = Playlist(name="active")
    text = {}
    userpl = {}
    ytpl = {}
    pafs = collections.OrderedDict()
    streams = collections.OrderedDict()
    pafy_pls = {}  #
    last_opened = message = content = ""
    config = [x for x in sorted(dir(Config)) if member_var(x)]
    defaults = {setting: getattr(Config, setting) for setting in config}
    suffix = "3" if sys.version_info[:2] >= (3, 0) else ""
    CFFILE = os.path.join(get_config_dir(), "config")
    TCFILE = os.path.join(get_config_dir(), "transcode")
    OLD_PLFILE = os.path.join(get_config_dir(), "playlist" + suffix)
    PLFILE = os.path.join(get_config_dir(), "playlist_v2")
    CACHEFILE = os.path.join(get_config_dir(), "cache_py_" + sys.version[0:5])
    READLINE_FILE = None
    playerargs_defaults = {
        "mpv": {
            "msglevel": {"<0.4": "--msglevel=all=no:statusline=status",
                         ">=0.4": "--msg-level=all=no:statusline=status"},
            "title": "--title",
            "fs": "--fs",
            "novid": "--no-video",
            "ignidx": "--demuxer-lavf-o=fflags=+ignidx",
            "geo": "--geometry"},
        "mplayer": {
            "title": "-title",
            "fs": "-fs",
            "novid": "-novideo",
            # "ignidx": "-lavfdopts o=fflags=+ignidx".split()
            "ignidx": "",
            "geo": "-geometry"}
        }


def get_version_info():
    """ Return version and platform info. """
    out = ("\nmpsyt version  : %s " % __version__)
    out += ("\n   notes       : %s" % __notes__)
    out += ("\npafy version   : %s" % pafy.__version__)
    out += ("\nPython version : %s" % sys.version)
    out += ("\nProcessor      : %s" % platform.processor())
    out += ("\nMachine type   : %s" % platform.machine())
    out += ("\nArchitecture   : %s, %s" % platform.architecture())
    out += ("\nPlatform       : %s" % platform.platform())
    out += ("\nsys.stdout.enc : %s" % sys.stdout.encoding)
    out += ("\ndefault enc    : %s" % sys.getdefaultencoding())
    out += ("\nConfig dir     : %s" % get_config_dir())
    envs = "TERM SHELL LANG LANGUAGE".split()

    for env in envs:
        value = os.environ.get(env)
        out += "\nenv:%-11s: %s" % (env, value) if value else ""

    return out


def process_cl_args(args):
    """ Process command line arguments. """
    if "--version" in args:
        xprint(get_version_info())
        xprint("")
        sys.exit()

    if "--help" in args:

        for x in g.helptext:
            xprint(x[2])

        sys.exit()

    g.command_line = "playurl" in args or "dlurl" in args
    g.blank_text = "" if g.command_line else g.blank_text

    if "--no-preload" in sys.argv:
        g.preload_disabled = True
        list_update("--no-preload", sys.argv, remove=True)


def init():
    """ Initial setup. """
    # I believe these two lines once resolved a pickle error.
    # perhaps no longer needed, commenting out.
    # __main__.Playlist = Playlist
    # __main__.Video = Video

    init_text()
    init_readline()
    init_cache()
    init_transcode()

    # set player to mpv or mplayer if found, otherwise unset
    suffix = ".exe" if mswin else ""
    mplayer, mpv = "mplayer" + suffix, "mpv" + suffix

    if not os.path.exists(g.CFFILE):

        if has_exefile(mpv):
            Config.PLAYER = ConfigItem("player", mpv, check_fn=check_player)

        elif has_exefile(mplayer):
            Config.PLAYER = ConfigItem("player", mplayer, check_fn=check_player)

        saveconfig()

    else:
        import_config()

    # ensure encoder is not set beyond range of available presets
    if Config.ENCODER.get >= len(g.encoders):
        Config.ENCODER.set("0")

    # check mpv version

    if "mpv" in Config.PLAYER.get:
        g.mpv_version = get_mpv_version(Config.PLAYER.get)
        options = utf8_decode(subprocess.check_output(
            [Config.PLAYER.get, "--list-options"]))
        # g.mpv_usesock = "--input-unix-socket" in options and not mswin

        if "--input-unix-socket" in options and not mswin:
            g.mpv_usesock = True
            dbg(c.g + "mpv supports --input-unix-socket" + c.w)

    # setup colorama
    if has_colorama and mswin:
        init_colorama()

    # find muxer app
    if mswin:
        g.muxapp = has_exefile("ffmpeg.exe") or has_exefile("avconv.exe")

    else:
        g.muxapp = has_exefile("ffmpeg") or has_exefile("avconv")

    # initialize remote interface
    try:
        from . import mpris
        g.mprisctl, conn = multiprocessing.Pipe()
        t = multiprocessing.Process(target=mpris.main, args=(conn,))
        t.daemon = True
        t.start()
    except ImportError:
        pass

    process_cl_args(sys.argv)


def init_transcode():
    """ Create transcoding presets if not present.

    Read transcoding presets.
    """
    if not os.path.exists(g.TCFILE):
        config_file_contents = """\
# transcoding presets for mps-youtube
# VERSION 0

# change ENCODER_PATH to the path of ffmpeg / avconv or leave it as auto
# to let mps-youtube attempt to find ffmpeg or avconv
ENCODER_PATH: auto

# Delete original file after encoding it
# Set to False to keep the original downloaded file
DELETE_ORIGINAL: True

# ENCODING PRESETS

# Encode ogg or m4a to mp3 256k
name: MP3 256k
extension: mp3
valid for: ogg,m4a
command: ENCODER_PATH -i IN -codec:a libmp3lame -b:a 256k OUT.EXT

# Encode ogg or m4a to mp3 192k
name: MP3 192k
extension: mp3
valid for: ogg,m4a
command: ENCODER_PATH -i IN -codec:a libmp3lame -b:a 192k OUT.EXT

# Encode ogg or m4a to mp3 highest quality vbr
name: MP3 VBR best
extension: mp3
valid for: ogg,m4a
command: ENCODER_PATH -i IN -codec:a libmp3lame -q:a 0 OUT.EXT

# Encode ogg or m4a to mp3 high quality vbr
name: MP3 VBR good
extension: mp3
valid for: ogg,m4a
command: ENCODER_PATH -i IN -codec:a libmp3lame -q:a 2 OUT.EXT

# Encode m4a to ogg
name: OGG 256k
extension: ogg
valid for: m4a
command: ENCODER_PATH -i IN -codec:a libvorbis -b:a 256k OUT.EXT

# Encode ogg to m4a
name: M4A 256k
extension: m4a
valid for: ogg
command: ENCODER_PATH -i IN -strict experimental -codec:a aac -b:a 256k OUT.EXT

# Encode ogg or m4a to wma v2
name: Windows Media Audio v2
extension: wma
valid for: ogg,m4a
command: ENCODER_PATH -i IN -codec:a wmav2 -q:a 0 OUT.EXT"""

        with open(g.TCFILE, "w") as tcf:
            tcf.write(config_file_contents)
            dbg("generated transcoding config file")

    else:
        dbg("transcoding config file exists")

    with open(g.TCFILE, "r") as tcf:
        g.encoders = [dict(name="None", ext="COPY", valid="*")]
        e = {}

        for line in tcf.readlines():

            if line.startswith("TRANSCODER_PATH:"):
                m = re.match("TRANSCODER_PATH:(.*)", line).group(1)
                g.transcoder_path = m.strip()

            elif line.startswith("DELETE_ORIGINAL:"):
                m = re.match("DELETE_ORIGINAL:(.*)", line).group(1)
                do = m.strip().lower() in ("true", "yes", "enabled", "on")
                g.delete_orig = do

            elif line.startswith("name:"):
                e['name'] = re.match("name:(.*)", line).group(1).strip()

            elif line.startswith("extension:"):
                e['ext'] = re.match("extension:(.*)", line).group(1).strip()

            elif line.startswith("valid for:"):
                e['valid'] = re.match("valid for:(.*)", line).group(1).strip()

            elif line.startswith("command:"):
                e['command'] = re.match("command:(.*)", line).group(1).strip()

                if "name" in e and "ext" in e and "valid" in e:
                    g.encoders.append(e)
                    e = {}


def init_cache():
    """ Import cache file. """
    if os.path.isfile(g.CACHEFILE):

        try:

            with open(g.CACHEFILE, "rb") as cf:
                g.streams = pickle.load(cf)

            dbg(c.g + "%s cached streams imported%s", uni(len(g.streams)), c.w)

        except (EOFError, IOError):
            dbg(c.r + "Cache file failed to open" + c.w)

        prune_streams()


def init_readline():
    """ Enable readline for input history. """
    if g.command_line:
        return

    if has_readline:
        g.READLINE_FILE = os.path.join(get_config_dir(), "input_history")

        if os.path.exists(g.READLINE_FILE):
            readline.read_history_file(g.READLINE_FILE)
            dbg(c.g + "Read history file" + c.w)


def known_player_set():
    """ Return true if the set player is known. """
    for allowed_player in g.playerargs_defaults:
        regex = r'(?:\b%s($|\.[a-zA-Z0-9]+$))' % re.escape(allowed_player)
        match = re.search(regex, Config.PLAYER.get)

        if mswin:
            match = re.search(regex, Config.PLAYER.get, re.IGNORECASE)

        if match:
            return allowed_player

    return None


def showconfig(_):
    """ Dump config data. """
    width = getxy().width
    width -= 30
    s = "  %s%-17s%s : %s\n"
    out = "  %s%-17s   %s%s%s\n" % (c.ul, "Key", "Value", " " * width, c.w)

    for setting in g.config:
        val = getattr(Config, setting)

        # don't show player specific settings if unknown player
        if not known_player_set() and val.require_known_player:
            continue

        # don't show max_results if auto determined
        if g.detectable_size and setting == "MAX_RESULTS":
            continue

        if g.detectable_size and setting == "CONSOLE_WIDTH":
            continue

        out += s % (c.g, setting.lower(), c.w, val.display)

    g.content = out
    g.message = "Enter %sset <key> <value>%s to change\n" % (c.g, c.w)
    g.message += "Enter %sset all default%s to reset all" % (c.g, c.w)


def saveconfig():
    """ Save current config to file. """
    config = {setting: getattr(Config, setting).value for setting in g.config}

    with open(g.CFFILE, "wb") as cf:
        pickle.dump(config, cf, protocol=2)

    dbg(c.p + "Saved config: " + g.CFFILE + c.w)


def savecache():
    """ Save stream cache. """
    with open(g.CACHEFILE, "wb") as cf:
        pickle.dump(g.streams, cf, protocol=2)

    dbg(c.p + "saved cache file: " + g.CACHEFILE + c.w)


def import_config():
    """ Override config if config file exists. """
    if os.path.exists(g.CFFILE):

        with open(g.CFFILE, "rb") as cf:
            saved_config = pickle.load(cf)

        for k, v in saved_config.items():

            try:
                getattr(Config, k).value = v

            except AttributeError:  # Ignore unrecognised data in config
                dbg("Unrecognised config item: %s", k)

        # Update config files from versions <= 0.01.41
        if isinstance(Config.PLAYERARGS.get, list):
            Config.WINDOW_POS.value = "top-right"
            redundant = ("-really-quiet --really-quiet -prefer-ipv4 -nolirc "
                         "-fs --fs".split())

            for r in redundant:
                dbg("removing redundant arg %s", r)
                list_update(r, Config.PLAYERARGS.value, remove=True)

            Config.PLAYERARGS.value = " ".join(Config.PLAYERARGS.get)
            saveconfig()


class c(object):

    """ Class for holding colour code values. """

    if mswin and has_colorama:
        white = Style.RESET_ALL
        ul = Style.DIM + Fore.YELLOW
        red, green, yellow = Fore.RED, Fore.GREEN, Fore.YELLOW
        blue, pink = Fore.CYAN, Fore.MAGENTA

    elif mswin:
        Config.COLOURS.value = False

    else:
        white = "\x1b[%sm" % 0
        ul = "\x1b[%sm" * 3 % (2, 4, 33)
        cols = ["\x1b[%sm" % n for n in range(91, 96)]
        red, green, yellow, blue, pink = cols

    if not Config.COLOURS.get:
        ul = red = green = yellow = blue = pink = white = ""
    r, g, y, b, p, w = red, green, yellow, blue, pink, white

    @classmethod
    def c(cls, colour, text):
        """ Return coloured text. """
        return getattr(cls, colour) + text + cls.w


def setconfig(key, val):
    """ Set configuration variable. """
    key = key.replace("-", "_")
    if key.upper() == "ALL" and val.upper() == "DEFAULT":

        for ci in g.config:
            getattr(Config, ci).value = getattr(Config, ci).default

        saveconfig()
        message = "Default configuration reinstated"

    elif not key.upper() in g.config:
        message = "Unknown config item: %s%s%s" % (c.r, key, c.w)

    elif val.upper() == "DEFAULT":
        att = getattr(Config, key.upper())
        att.value = att.default
        message = "%s%s%s set to %s%s%s (default)"
        dispval = att.display or "None"
        message = message % (c.y, key, c.w, c.y, dispval, c.w)
        saveconfig()

    else:
        # saveconfig() will be called by Config.set() method
        message = getattr(Config, key.upper()).set(val)

    showconfig(1)
    g.message = message


def F(key, nb=0, na=0, percent=r"\*", nums=r"\*\*", textlib=None):
    """Format text.

    nb, na indicate newlines before and after to return
    percent is the delimter for %s
    nums is the delimiter for the str.format command (**1 will become {1})
    textlib is the dictionary to use (defaults to g.text if not given)

    """
    textlib = textlib or g.text

    assert key in textlib
    text = textlib[key]
    percent_fmt = textlib.get(key + "_")
    number_fmt = textlib.get("_" + key)

    if number_fmt:
        text = re.sub(r"(%s(\d))" % nums, "{\\2}", text)
        text = text.format(*number_fmt)

    if percent_fmt:
        text = re.sub(r"%s" % percent, r"%s", text)
        text = text % percent_fmt

    text = re.sub(r"&&", r"%s", text)

    return "\n" * nb + text + c.w + "\n" * na


def init_text():
    """ Set up text. """
    g.text = {

        "exitmsg": ("**0mps-youtube - **1http://github.com/np1/mps-youtube**0"
                    "\nReleased under the GPLv3 license\n"
                    "(c) 2014, 2015 np1 and contributors**2\n"""),
        "_exitmsg": (c.r, c.b, c.w),

        # Error / Warning messages

        'no playlists': "*No saved playlists found!*",
        'no playlists_': (c.r, c.w),
        'pl bad name': '*&&* is not valid a valid name. Ensure it starts with'
                       ' a letter or _',
        'pl bad name_': (c.r, c.w),
        'pl not found': 'Playlist *&&* unknown. Saved playlists are shown '
                        'above',
        'pl not found_': (c.r, c.w),
        'pl not found advise ls': 'Playlist "*&&*" not found. Use *ls* to '
                                  'list',
        'pl not found advise ls_': (c.y, c.w, c.g, c.w),
        'pl empty': 'Playlist is empty!',
        'advise add': 'Use *add N* to add a track',
        'advise add_': (c.g, c.w),
        'advise search': 'Search for items and then use *add* to add them',
        'advise search_': (c.g, c.w),
        'no data': 'Error fetching data. Possible network issue.'
                   '\n*&&*',
        'no data_': (c.r, c.w),
        'use dot': 'Start your query with a *.* to perform a search',
        'use dot_': (c.g, c.w),
        'cant get track': 'Problem playing last item: *&&*',
        'cant get track_': (c.r, c.w),
        'track unresolved': 'Sorry, this track is not available',
        'no player': '*&&* was not found on this system',
        'no player_': (c.y, c.w),
        'no pl match for rename': '*Couldn\'t find matching playlist to '
                                  'rename*',
        'no pl match for rename_': (c.r, c.w),
        'invalid range': "*Invalid item / range entered!*",
        'invalid range_': (c.r, c.w),
        '-audio': "*Warning* - the filetype you selected (m4v) has no audio!",
        '-audio_': (c.y, c.w),

        # Info messages..

        'select mux': ("Select [*&&*] to mux audio or [*Enter*] to download "
                       "without audio\nThis feature is experimental!"),
        'select mux_': (c.y, c.w, c.y, c.w),
        'pl renamed': 'Playlist *&&* renamed to *&&*',
        'pl renamed_': (c.y, c.w, c.y, c.w),
        'pl saved': 'Playlist saved as *&&*.  Use *ls* to list playlists',
        'pl saved_': (c.y, c.w, c.g, c.w),
        'pl loaded': 'Loaded playlist *&&* as current playlist',
        'pl loaded_': (c.y, c.w),
        'pl viewed': 'Showing playlist *&&*',
        'pl viewed_': (c.y, c.w),
        'pl help': 'Enter *open <name or ID>* to load a playlist',
        'pl help_': (c.g, c.w),
        'added to pl': '*&&* tracks added (*&&* total [*&&*]). Use *vp* to '
                       'view',
        'added to pl_': (c.y, c.w, c.y, c.w, c.y, c.w, c.g, c.w),
        'added to saved pl': '*&&* tracks added to *&&* (*&&* total [*&&*])',
        'added to saved pl_': (c.y, c.w, c.y, c.w, c.y, c.w, c.y, c.w),
        'song move': 'Moved *&&* to position *&&*',
        'song move_': (c.y, c.w, c.y, c.w),
        'song sw': ("Switched item *&&* with *&&*"),
        'song sw_': (c.y, c.w, c.y, c.w),
        'current pl': "This is the current playlist. Use *save <name>* to save"
                      " it",
        'current pl_': (c.g, c.w),
        'help topic': ("  Enter *help <topic>* for specific help:"),
        'help topic_': (c.y, c.w),
        'songs rm': '*&&* tracks removed &&',
        'songs rm_': (c.y, c.w)}


def save_to_file():
    """ Save playlists.  Called each time a playlist is saved or deleted. """
    with open(g.PLFILE, "wb") as plf:
        pickle.dump(g.userpl, plf, protocol=2)

    dbg(c.r + "Playlist saved\n---" + c.w)


def open_from_file():
    """ Open playlists. Called once on script invocation. """
    try:

        with open(g.PLFILE, "rb") as plf:
            g.userpl = pickle.load(plf)

    except IOError:
        # no playlist found, create a blank one
        if not os.path.isfile(g.PLFILE):
            g.userpl = {}
            save_to_file()

    except AttributeError:
        # playlist is from a time when this module was __main__
        # https://github.com/np1/mps-youtube/issues/214
        import __main__
        __main__.Playlist = Playlist
        __main__.Video = Video

        with open(g.PLFILE, "rb") as plf:
            g.userpl = pickle.load(plf)

        save_to_file()
        xprint("Updated playlist file. Please restart mpsyt")
        sys.exit()

    except EOFError:
        xprint("Error opening playlists from %s" % g.PLFILE)
        sys.exit()

    # remove any cached urls from playlist file, these are now
    # stored in a separate cache file

    save = False

    for k, v in g.userpl.items():

        for song in v.songs:

            if hasattr(song, "urls"):
                dbg("remove %s: %s", k, song.urls)
                del song.urls
                save = True

    if save:
        save_to_file()


def convert_playlist_to_v2():
    """ Convert previous playlist file to v2 playlist. """
    # skip if previously done
    if os.path.isfile(g.PLFILE):
        return

    # skip if no playlist files exist
    elif not os.path.isfile(g.OLD_PLFILE):
        return

    try:
        with open(g.OLD_PLFILE, "rb") as plf:
            old_playlists = pickle.load(plf)

    except IOError:
        sys.exit("Couldn't open old playlist file")

    # rename old playlist file
    backup = g.OLD_PLFILE + "_v1_backup"

    if os.path.isfile(backup):
        sys.exit("Error, backup exists but new playlist exists not!")

    os.rename(g.OLD_PLFILE, backup)

    # do the conversion
    for plname, plitem in old_playlists.items():

        songs = []

        for video in plitem.songs:
            v = Video(video['link'], video['title'], video['duration'])
            songs.append(v)

        g.userpl[plname] = Playlist(plname, songs)

    # save as v2
    save_to_file()


def logo(col=None, version=""):
    """ Return text logo. """
    col = col if col else random.choice((c.g, c.r, c.y, c.b, c.p, c.w))
    logo_txt = r"""                                             _         _
 _ __ ___  _ __  ___       _   _  ___  _   _| |_ _   _| |__   ___
| '_ ` _ \| '_ \/ __|_____| | | |/ _ \| | | | __| | | | '_ \ / _ \
| | | | | | |_) \__ \_____| |_| | (_) | |_| | |_| |_| | |_) |  __/
|_| |_| |_| .__/|___/      \__, |\___/ \__,_|\__|\__,_|_.__/ \___|
          |_|              |___/"""
    version = " v" + version if version else ""
    logo_txt = col + logo_txt + c.w + version
    lines = logo_txt.split("\n")
    length = max(len(x) for x in lines)
    x, y, _ = getxy()
    indent = (x - length - 1) // 2
    newlines = (y - 12) // 2
    indent, newlines = (0 if x < 0 else x for x in (indent, newlines))
    lines = [" " * indent + l for l in lines]
    logo_txt = "\n".join(lines) + "\n" * newlines
    return logo_txt if not g.debug_mode else ""


def playlists_display():
    """ Produce a list of all playlists. """
    if not g.userpl:
        g.message = F("no playlists")
        return logo(c.y) + "\n\n" if g.model.is_empty else \
            generate_songlist_display()

    maxname = max(len(a) for a in g.userpl)
    out = "      {0}Local Playlists{1}\n".format(c.ul, c.w)
    start = "      "
    fmt = "%s%s%-3s %-" + uni(maxname + 3) + "s%s %s%-7s%s %-5s%s"
    head = (start, c.b, "ID", "Name", c.b, c.b, "Count", c.b, "Duration", c.w)
    out += "\n" + fmt % head + "\n\n"

    for v, z in enumerate(sorted(g.userpl)):
        n, p = z, g.userpl[z]
        l = fmt % (start, c.g, v + 1, n, c.w, c.y, uni(p.size), c.y,
                   p.duration, c.w) + "\n"
        out += l

    return out


def mplayer_help(short=True):
    """ Mplayer help.  """
    # pylint: disable=W1402

    volume = "[{0}9{1}] volume [{0}0{1}]"
    volume = volume if short else volume + "      [{0}q{1}] return"
    seek = u"[{0}\u2190{1}] seek [{0}\u2192{1}]"
    pause = u"[{0}\u2193{1}] SEEK [{0}\u2191{1}]       [{0}space{1}] pause"

    if not_utf8_environment:
        seek = "[{0}<-{1}] seek [{0}->{1}]"
        pause = "[{0}DN{1}] SEEK [{0}UP{1}]       [{0}space{1}] pause"

    single = "[{0}q{1}] return"
    next_prev = "[{0}>{1}] next/prev [{0}<{1}]"
    # ret = "[{0}q{1}] %s" % ("return" if short else "next track")
    ret = single if short else next_prev
    fmt = "    %-20s       %-20s"
    lines = fmt % (seek, volume) + "\n" + fmt % (pause, ret)
    return lines.format(c.g, c.w)


def fmt_time(seconds):
    """ Format number of seconds to %H:%M:%S. """
    hms = time.strftime('%H:%M:%S', time.gmtime(int(seconds)))
    H, M, S = hms.split(":")

    if H == "00":
        hms = M + ":" + S

    elif H == "01" and int(M) < 40:
        hms = uni(int(M) + 60) + ":" + S

    elif H.startswith("0"):
        hms = ":".join([H[1], M, S])

    return hms


def get_tracks_from_json(jsons):
    """ Get search results from web page. """
    try:
        items = jsons['data']['items']

    except KeyError:
        items = []

    songs = []

    for item in items:
        ytid = item['id']
        cursong = Video(ytid=ytid, title=item['title'].strip(),
                        length=int(item['duration']))

        likes = item.get('likeCount', "0")
        likes = int(re.sub(r"\D", "", likes))
        total = item.get('ratingCount', 0)
        dislikes = total - likes
        g.meta[ytid] = dict(
            rating=uni(item.get('rating', "0."))
            [:4].ljust(4, "0"),
            uploader=item['uploader'],
            category=item['category'],
            aspect=item.get('aspectRatio', "custom"),
            uploaded=yt_datetime(item['uploaded'])[1],
            likes=uni(num_repr(likes)),
            dislikes=uni(num_repr(dislikes)),
            commentCount=uni(num_repr(item.get('commentCount', 0))),
            viewCount=uni(num_repr(item.get("viewCount", 0))),
            title=item['title'],
            length=uni(fmt_time(cursong.length)))

        songs.append(cursong)

    if not items:
        dbg("got unexpected data or no search results")
        return False

    return songs


def screen_update(fill_blank=True):
    """ Display content, show message, blank screen."""
    xprint(g.blank_text)

    if g.content:
        xprint(g.content)

    if g.message:
        xprint(g.message)

    elif fill_blank:
        xprint("")

    g.message = g.content = False


def playback_progress(idx, allsongs, repeat=False):
    """ Generate string to show selected tracks, indicate current track. """
    # pylint: disable=R0914
    # too many local variables
    cw = getxy().width
    out = "  %s%-XXs%s%s\n".replace("XX", uni(cw - 9))
    out = out % (c.ul, "Title", "Time", c.w)
    show_key_help = (known_player_set and Config.SHOW_MPLAYER_KEYS.get)
    multi = len(allsongs) > 1

    for n, song in enumerate(allsongs):
        length_orig = fmt_time(song.length)
        length = " " * (8 - len(length_orig)) + length_orig
        i = uea_pad(cw - 14, song.title), length, length_orig
        fmt = (c.w, "  ", c.b, i[0], c.w, c.y, i[1], c.w)

        if n == idx:
            fmt = (c.y, "> ", c.p, i[0], c.w, c.p, i[1], c.w)
            cur = i

        out += "%s%s%s%s%s %s%s%s\n" % fmt

    out += "\n" * (3 - len(allsongs))
    pos = 8 * " ", c.y, idx + 1, c.w, c.y, len(allsongs), c.w
    playing = "{}{}{}{} of {}{}{}\n\n".format(*pos) if multi else "\n\n"
    keys = mplayer_help(short=(not multi and not repeat))
    out = out if multi else generate_songlist_display(song=allsongs[0])

    if show_key_help:
        out += "\n" + keys

    else:
        playing = "{}{}{}{} of {}{}{}\n".format(*pos) if multi else "\n"
        out += "\n" + " " * (cw - 19) if multi else ""

    fmt = playing, c.r, cur[0].strip()[:cw - 19], c.w, c.w, cur[2], c.w
    out += "%s    %s%s%s %s[%s]%s" % fmt
    out += "    REPEAT MODE" if repeat else ""
    return out


def num_repr(num):
    """ Return up to four digit string representation of a number, eg 2.6m. """
    if num <= 9999:
        return uni(num)

    def digit_count(x):
        """ Return number of digits. """
        return int(math.floor(math.log10(x)) + 1)

    digits = digit_count(num)
    sig = 3 if digits % 3 == 0 else 2
    rounded = int(round(num, int(sig - digits)))
    digits = digit_count(rounded)
    suffix = "_kmBTqXYX"[(digits - 1) // 3]
    front = 3 if digits % 3 == 0 else digits % 3

    if not front == 1:
        return uni(rounded)[0:front] + suffix

    return uni(rounded)[0] + "." + uni(rounded)[1] + suffix


def real_len(u, alt=False):
    """ Try to determine width of strings displayed with monospace font. """
    if not isinstance(u, uni):
        u = u.decode("utf8")

    ueaw = unicodedata.east_asian_width

    if alt:
        # widths = dict(W=2, F=2, A=1, N=0.75, H=0.5)  # original
        widths = dict(N=.75, Na=1, W=2, F=2, A=1)

    else:
        widths = dict(W=2, F=2, A=1, N=1, H=0.5)

    return int(round(sum(widths.get(ueaw(char), 1) for char in u)))


def uea_trunc(num, t):
    """ Truncate to num chars taking into account East Asian width chars. """
    while real_len(t) > num:
        t = t[:-1]

    return t


def uea_pad(num, t, direction="<", notrunc=False):
    """ Right pad with spaces taking into account East Asian width chars. """
    direction = direction.strip() or "<"

    if not notrunc:
        t = uea_trunc(num, t)

    if real_len(t) < num:
        spaces = num - real_len(t)

        if direction == "<":
            t = t + (" " * spaces)

        elif direction == ">":
            t = (" " * spaces) + t

        elif direction == "^":
            right = False

            while real_len(t) < num:
                t = t + " " if right else " " + t
                right = not right

    return t


def yt_datetime(yt_date_time):
    """ Return a time object and locale formated date string. """
    time_obj = time.strptime(yt_date_time, "%Y-%m-%dT%H:%M:%S.000Z")
    locale_date = time.strftime("%x", time_obj)
    # strip first two digits of four digit year
    short_date = re.sub(r"(\d\d\D\d\d\D)20(\d\d)$", r"\1\2", locale_date)
    return time_obj, short_date


def generate_playlist_display():
    """ Generate list of playlists. """
    if not g.ytpls:
        g.message = c.r + "No playlists found!"
        return logo(c.g) + "\n\n"

    cw = getxy().width
    fmtrow = "%s%-5s %s %-8s  %-2s%s\n"
    fmthd = "%s%-5s %-{}s %-9s %-5s%s\n".format(cw - 23)
    head = (c.ul, "Item", "Playlist", "Updated", "Count", c.w)
    out = "\n" + fmthd % head

    for n, x in enumerate(g.ytpls):
        col = (c.g if n % 2 == 0 else c.w)
        length = x.get('size') or "?"
        length = "%4s" % length
        title = x.get('title') or "unknown"
        updated = yt_datetime(x.get('updated'))[1]
        title = uea_pad(cw - 23, title)
        out += (fmtrow % (col, uni(n + 1), title, updated, uni(length), c.w))

    return out + "\n" * (5 - len(g.ytpls))


def get_user_columns():
    """ Get columns from user config, return dict. """
    total_size = 0
    user_columns = Config.COLUMNS.get
    user_columns = user_columns.replace(",", " ").split()

    defaults = {"views": dict(name="viewCount", size=4, heading="View"),
                "rating": dict(name="rating", size=4, heading="Rtng"),
                "comments": dict(name="commentCount", size=4, heading="Comm"),
                "date": dict(name="uploaded", size=8, heading="Date"),
                "user": dict(name="uploader", size=10, heading="User"),
                "likes": dict(name="likes", size=4, heading="Like"),
                "dislikes": dict(name="dislikes", size=4, heading="Dslk"),
                "category": dict(name="category", size=8, heading="Category")}

    ret = []
    for column in user_columns:
        namesize = column.split(":")
        name = namesize[0]

        if name in defaults:
            z = defaults[name]
            nm, sz, hd = z['name'], z['size'], z['heading']

            if len(namesize) == 2 and namesize[1].isdigit():
                sz = int(namesize[1])

            total_size += sz
            cw = getxy().width
            if total_size < cw - 18:
                ret.append(dict(name=nm, size=sz, heading=hd))

    return ret


def generate_songlist_display(song=False, zeromsg=None, frmat="search"):
    """ Generate list of choices from a song list."""
    # pylint: disable=R0914
    if g.browse_mode == "ytpl":
        return generate_playlist_display()

    songs = g.model.songs or []

    if not songs:
        g.message = zeromsg or "Enter /search-term to search or [h]elp"
        return logo(c.g) + "\n\n"

    have_meta = all(x.ytid in g.meta for x in songs)
    user_columns = get_user_columns() if have_meta else []
    maxlength = max(x.length for x in songs)
    lengthsize = 8 if maxlength > 35999 else 7
    lengthsize = 5 if maxlength < 6000 else lengthsize
    reserved = 9 + lengthsize + len(user_columns)
    cw = getxy().width
    cw -= 1
    title_size = cw - sum(1 + x['size'] for x in user_columns) - reserved
    before = [{"name": "idx", "size": 3, "heading": "Num"},
              {"name": "title", "size": title_size, "heading": "Title"}]
    after = [{"name": "length", "size": lengthsize, "heading": "Time"}]
    columns = before + user_columns + after

    for n, column in enumerate(columns):
        column['idx'] = n
        column['sign'] = "-" if not column['name'] == "length" else ""

    fmt = ["%{}{}s  ".format(x['sign'], x['size']) for x in columns]
    fmtrow = fmt[0:1] + ["%s  "] + fmt[2:]
    fmt, fmtrow = "".join(fmt).strip(), "".join(fmtrow).strip()
    titles = tuple([x['heading'][:x['size']] for x in columns])
    hrow = c.ul + fmt % titles + c.w
    out = "\n" + hrow + "\n"

    for n, x in enumerate(songs):
        col = (c.r if n % 2 == 0 else c.p) if not song else c.b
        details = {'title': x.title, "length": fmt_time(x.length)}
        details = g.meta[x.ytid].copy() if have_meta else details
        otitle = details['title']
        details['idx'] = "%2d" % (n + 1)
        details['title'] = uea_pad(columns[1]['size'], otitle)
        data = []

        for z in columns:
            fieldsize, field = z['size'], z['name']

            if len(details[field]) > fieldsize:
                details[field] = details[field][:fieldsize]

            data.append(details[field])

        line = fmtrow % tuple(data)
        col = col if not song or song != songs[n] else c.p
        line = col + line + c.w
        out += line + "\n"

    return out + "\n" * (5 - len(songs)) if not song else out


def writestatus(text, mute=False):
    """ Update status linei. """
    if not mute and Config.SHOW_STATUS.get:
        writeline(text)


def writeline(text):
    """ Print text on same line. """
    spaces = 75 - len(text)
    sys.stdout.write(" " + text + (" " * spaces) + "\r")
    sys.stdout.flush()


def list_update(item, lst, remove=False):
    """ Add or remove item from list, checking first to avoid exceptions. """
    if not remove and item not in lst:
        lst.append(item)

    elif remove and item in lst:
        lst.remove(item)


def generate_real_playerargs(song, override, failcount):
    """ Generate args for player command.

    Return args and songdata status.

    """
    # pylint: disable=R0914
    # pylint: disable=R0912
    video = Config.SHOW_VIDEO.get
    video = True if override in ("fullscreen", "window") else video
    video = False if override == "audio" else video
    m4a = "mplayer" not in Config.PLAYER.get
    q, audio, cached = failcount, not video, g.streams[song.ytid]
    stream = select_stream(cached, q=q, audio=audio, m4a_ok=m4a)

    # handle no audio stream available, or m4a with mplayer
    # by switching to video stream and suppressing video output.
    if not stream and not video or failcount and not video:
        dbg(c.r + "no audio or mplayer m4a, using video stream" + c.w)
        override = "a-v"
        video = True
        stream = select_stream(cached, q=q, audio=False, maxres=1600)

    if not stream and video:
        raise IOError("No streams available")

    if "uiressl=yes" in stream['url'] and "mplayer" in Config.PLAYER.get:
        raise IOError("%s : Sorry mplayer doesn't support this stream. "
                      "Use mpv or download it" % song.title)

    size = get_size(song.ytid, stream['url'])
    songdata = (song.ytid, stream['ext'] + " " + stream['quality'],
                int(size / (1024 ** 2)))

    # pylint: disable=E1103
    # pylint thinks PLAYERARGS.get might be bool
    argsstr = Config.PLAYERARGS.get.strip()
    args = argsstr.split() if argsstr else []

    known_player = known_player_set()
    if known_player:
        pd = g.playerargs_defaults[known_player]
        args.append(pd["title"])
        args.append(song.title)
        novid_arg = pd["novid"]
        fs_arg = pd["fs"]
        list_update(fs_arg, args, remove=not Config.FULLSCREEN.get)

        geometry = ""

        if Config.WINDOW_SIZE.get and "-geometry" not in argsstr:
            geometry = Config.WINDOW_SIZE.get

        if Config.WINDOW_POS.get and "-geometry" not in argsstr:
            wp = Config.WINDOW_POS.get
            xx = "+1" if "top" in wp else "-1"
            yy = "+1" if "left" in wp else "-1"
            geometry += "%s%s" % (yy, xx)

        if geometry:
            list_update(pd['geo'], args)
            list_update(geometry, args)

        # handle no audio stream available
        if override == "a-v":
            list_update(novid_arg, args)

        elif override == "fullscreen":
            list_update(fs_arg, args)

        elif override == "window":
            list_update(fs_arg, args, remove=True)

        # prevent ffmpeg issue (https://github.com/mpv-player/mpv/issues/579)
        if not video and stream['ext'] == "m4a":
            dbg("%susing ignidx flag%s", c.y, c.w)
            list_update(pd["ignidx"], args)

        if "mplayer" in Config.PLAYER.get:
            list_update("-really-quiet", args, remove=True)
            list_update("-noquiet", args)
            list_update("-prefer-ipv4", args)

        elif "mpv" in Config.PLAYER.get:
            msglevel = pd["msglevel"]["<0.4"]

            #  undetected (negative) version number assumed up-to-date
            if g.mpv_version[0:2] < (0, 0) or g.mpv_version[0:2] >= (0, 4):
                msglevel = pd["msglevel"][">=0.4"]

            if g.mpv_usesock:
                list_update("--really-quiet", args)
            else:
                list_update("--really-quiet", args, remove=True)
                list_update(msglevel, args)

    return [Config.PLAYER.get] + args + [stream['url']], songdata


def playsong(song, failcount=0, override=False):
    """ Play song using config.PLAYER called with args config.PLAYERARGS."""
    # pylint: disable=R0911,R0912
    if not Config.PLAYER.get or not has_exefile(Config.PLAYER.get):
        g.message = "Player not configured! Enter %sset player <player_app> "\
            "%s to set a player" % (c.g, c.w)
        return

    if Config.NOTIFIER.get:
        subprocess.call(shlex.split(Config.NOTIFIER.get) + [song.title])

    # don't interrupt preloading:
    while song.ytid in g.preloading:
        writestatus("fetching item..")
        time.sleep(0.1)

    try:
        get_streams(song, force=failcount, callback=writestatus)

    except (IOError, URLError, HTTPError, socket.timeout) as e:
        dbg("--ioerror in playsong call to get_streams %s", uni(e))

        if "Youtube says" in uni(e):
            g.message = F('cant get track') % (song.title + " " + uni(e))
            return

        elif failcount < g.max_retries:
            dbg("--ioerror - trying next stream")
            failcount += 1
            return playsong(song, failcount=failcount, override=override)

        elif "pafy" in uni(e):
            g.message = uni(e) + " - " + song.ytid
            return

    except ValueError:
        g.message = F('track unresolved')
        dbg("----valueerror in playsong call to get_streams")
        return

    try:
        cmd, songdata = generate_real_playerargs(song, override, failcount)

    except (HTTPError) as e:

        # Fix for invalid streams (gh-65)
        dbg("----htterror in playsong call to gen_real_args %s", uni(e))
        if failcount < g.max_retries:
            failcount += 1
            return playsong(song, failcount=failcount, override=override)

    except IOError as e:
        # this may be cause by attempting to play a https stream with
        # mplayer
        # ====
        errmsg = e.message if hasattr(e, "message") else uni(e)
        g.message = c.r + uni(errmsg) + c.w
        return

    songdata = "%s; %s; %s Mb" % songdata
    writestatus(songdata)
    dbg("%splaying %s (%s)%s", c.b, song.title, failcount, c.w)
    dbg("calling %s", " ".join(cmd))
    returncode = launch_player(song, songdata, cmd)
    failed = returncode not in (0, 42, 43)

    if failed and failcount < g.max_retries:
        dbg(c.r + "stream failed to open" + c.w)
        dbg("%strying again (attempt %s)%s", c.r, (2 + failcount), c.w)
        writestatus("error: retrying")
        time.sleep(1.2)
        failcount += 1
        return playsong(song, failcount=failcount, override=override)

    return returncode


def get_input_file():
    """ Check for existence of custom input file.

    Return file name of temp input file with mpsyt mappings included
    """
    confpath = conf = ''

    if "mpv" in Config.PLAYER.get:
        confpath = os.path.join(get_config_dir(), "mpv-input.conf")

    elif "mplayer" in Config.PLAYER.get:
        confpath = os.path.join(get_config_dir(), "mplayer-input.conf")

    if os.path.isfile(confpath):
        dbg("using %s for input key file", confpath)

        with open(confpath) as conffile:
            conf = conffile.read() + '\n'

    conf = conf.replace("quit", "quit 43")
    conf = conf.replace("playlist_prev", "quit 42")
    conf = conf.replace("pt_step -1", "quit 42")
    conf = conf.replace("playlist_next", "quit")
    conf = conf.replace("pt_step 1", "quit")
    standard_cmds = ['q quit 43\n', '> quit\n', '< quit 42\n', 'NEXT quit\n',
                     'PREV quit 42\n', 'ENTER quit\n']
    bound_keys = [i.split()[0] for i in conf.splitlines() if i.split()]

    for i in standard_cmds:
        key = i.split()[0]

        if key not in bound_keys:
            conf += i

    with tempfile.NamedTemporaryFile('w', prefix='mpsyt-input',
                                     delete=False) as tmpfile:
        tmpfile.write(conf)
        return tmpfile.name


def launch_player(song, songdata, cmd):
    """ Launch player application. """
    # fix for github issue 59
    if known_player_set() and mswin and sys.version_info[:2] < (3, 0):
        cmd = [x.encode("utf8", errors="replace") for x in cmd]

    input_file = get_input_file()
    sockpath = None
    fifopath = None

    try:
        if "mplayer" in Config.PLAYER.get:
            cmd.append('-input')

            if mswin:
                # Mplayer does not recognize path starting with drive letter,
                # or with backslashes as a delimiter.
                input_file = input_file[2:].replace('\\', '/')

            cmd.append('conf=' + input_file)

            if g.mprisctl:
                fifopath = tempfile.mktemp('.fifo', 'mpsyt-mplayer')
                os.mkfifo(fifopath)
                cmd.extend(['-input', 'file=' + fifopath])
                g.mprisctl.send(('mplayer-fifo', fifopath))
                g.mprisctl.send(('metadata', (song.ytid, song.title, song.length)))

            p = subprocess.Popen(cmd, shell=False, stdout=subprocess.PIPE,
                                 stderr=subprocess.STDOUT, bufsize=1)
            player_status(p, songdata + "; ", song.length)
            returncode = p.wait()

        elif "mpv" in Config.PLAYER.get:
            cmd.append('--input-conf=' + input_file)

            if g.mpv_usesock:
                sockpath = tempfile.mktemp('.sock', 'mpsyt-mpv')
                cmd.append('--input-unix-socket=' + sockpath)

                with open(os.devnull, "w") as devnull:
                    p = subprocess.Popen(cmd, shell=False, stderr=devnull)

                if g.mprisctl:
                    g.mprisctl.send(('socket', sockpath))
                    g.mprisctl.send(('metadata', (song.ytid, song.title, song.length)))

            else:
                if g.mprisctl:
                    fifopath = tempfile.mktemp('.fifo', 'mpsyt-mpv')
                    os.mkfifo(fifopath)
                    cmd.append('--input-file=' + fifopath)
                    g.mprisctl.send(('mpv-fifo', fifopath))
                    g.mprisctl.send(('metadata', (song.ytid, song.title, song.length)))

                p = subprocess.Popen(cmd, shell=False, stderr=subprocess.PIPE,
                                     bufsize=1)

            player_status(p, songdata + "; ", song.length, mpv=True,
                          sockpath=sockpath)
            returncode = p.wait()

        else:
            with open(os.devnull, "w") as devnull:
                returncode = subprocess.call(cmd, stderr=devnull)
            p = None

        return returncode

    except OSError:
        g.message = F('no player') % Config.PLAYER.get
        return None

    finally:
        os.unlink(input_file)

        if sockpath:
            os.unlink(sockpath)

        if fifopath:
            os.unlink(fifopath)

        if g.mprisctl:
            g.mprisctl.send(('stop', True))

        if p and p.poll() is None:
            p.terminate()  # make sure to kill mplayer if mpsyt crashes


def player_status(po_obj, prefix, songlength=0, mpv=False, sockpath=None):
    """ Capture time progress from player output. Write status line. """
    # pylint: disable=R0914, R0912
    re_mplayer = re.compile(r"A:\s*(?P<elapsed_s>\d+)\.\d\s*")
    re_mpv = re.compile(r".{,15}AV?:\s*(\d\d):(\d\d):(\d\d)")
    re_volume = re.compile(r"Volume:\s*(?P<volume>\d+)\s*%")
    re_player = re_mpv if mpv else re_mplayer
    last_displayed_line = None
    buff = ''
    volume_level = None
    last_pos = None

    if sockpath:
        s = socket.socket(socket.AF_UNIX)

        tries = 0
        while tries < 10 and po_obj.poll() is None:
            time.sleep(.5)
            try:
                s.connect(sockpath)
                break
            except socket.error:
                pass
            tries += 1
        else:
            return

        try:
            observe_full = False
            cmd = {"command": ["observe_property", 1, "time-pos"]}
            s.send(json.dumps(cmd).encode() + b'\n')
            volume_level = elapsed_s = None

            for line in s.makefile():
                resp = json.loads(line)

                # deals with bug in mpv 0.7 - 0.7.3
                if resp.get('event') == 'property-change' and not observe_full:
                    cmd = {"command": ["observe_property", 2, "volume"]}
                    s.send(json.dumps(cmd).encode() + b'\n')
                    observe_full = True

                if resp.get('event') == 'property-change' and resp['id'] == 1:
                    elapsed_s = int(resp['data'])

                elif resp.get('event') == 'property-change' and resp['id'] == 2:
                    volume_level = int(resp['data'])

                if elapsed_s:
                    line = make_status_line(elapsed_s, prefix, songlength,
                                            volume=volume_level)

                    if line != last_displayed_line:
                        writestatus(line)
                        last_displayed_line = line

        except socket.error:
            pass

    else:
        elapsed_s = 0

        while po_obj.poll() is None:
            stdstream = po_obj.stderr if mpv else po_obj.stdout
            char = stdstream.read(1).decode("utf-8", errors="ignore")

            if char in '\r\n':

                mv = re_volume.search(buff)

                if mv:
                    volume_level = int(mv.group("volume"))

                match_object = re_player.match(buff)

                if match_object:

                    try:
                        h, m, s = map(int, match_object.groups())
                        elapsed_s = h * 3600 + m * 60 + s

                    except ValueError:

                        try:
                            elapsed_s = int(match_object.group('elapsed_s')
                                            or '0')

                        except ValueError:
                            continue

                    line = make_status_line(elapsed_s, prefix, songlength,
                                            volume=volume_level)

                    if line != last_displayed_line:
                        writestatus(line)
                        last_displayed_line = line

                if buff.startswith('ANS_volume='):
                    volume_level = round(float(buff.split('=')[1]))

                paused = ("PAUSE" in buff) or ("Paused" in buff)
                if (elapsed_s != last_pos or paused) and g.mprisctl:
                    last_pos = elapsed_s
                    g.mprisctl.send(('pause', paused))
                    g.mprisctl.send(('volume', volume_level))
                    g.mprisctl.send(('time-pos', elapsed_s))

                buff = ''

            else:
                buff += char


def make_status_line(elapsed_s, prefix, songlength=0, volume=None):
    """ Format progress line output.  """
    # pylint: disable=R0914

    display_s = elapsed_s
    display_h = display_m = 0

    if elapsed_s >= 60:
        display_m = display_s // 60
        display_s %= 60

        if display_m >= 100:
            display_h = display_m // 60
            display_m %= 60

    pct = (float(elapsed_s) / songlength * 100) if songlength else 0

    status_line = "%02i:%02i:%02i %s" % (
        display_h, display_m, display_s,
        ("[%.0f%%]" % pct).ljust(6)
    )

    if volume:
        vol_suffix = " vol: %d%%" % volume

    else:
        vol_suffix = ""

    cw = getxy().width
    prog_bar_size = cw - len(prefix) - len(status_line) - len(vol_suffix) - 7
    progress = int(math.ceil(pct / 100 * prog_bar_size))
    status_line += " [%s]" % ("=" * (progress - 1) +
                              ">").ljust(prog_bar_size, ' ')
    return prefix + status_line + vol_suffix


def _search(url, progtext, qs=None, splash=True, pre_load=True):
    """ Perform memoized url fetch, display progtext. """
    g.message = "Searching for '%s%s%s'" % (c.y, progtext, c.w)

    # attach query string if supplied
    url = url + "?" + urlencode(qs) if qs else url
    # use cached value if exists
    if url in g.url_memo:
        songs = g.url_memo[url]

    # show splash screen during fetch
    else:
        if splash:
            g.content = logo(c.b) + "\n\n"
            screen_update()

        # perform fetch
        try:
            wdata = utf8_decode(urlopen(url).read())
            wdata = json.loads(wdata)
            songs = get_tracks_from_json(wdata)

        except (URLError, HTTPError) as e:
            g.message = F('no data') % e
            g.content = logo(c.r)
            return

    if songs and pre_load:
        # preload first result url
        kwa = {"song": songs[0], "delay": 0}
        t = threading.Thread(target=preload, kwargs=kwa)
        t.start()

    if songs:
        # cache resuls
        add_to_url_memo(url, songs[::])
        g.model.songs = songs
        return True

    return False


def generate_search_qs(term, page, result_count=None):
    """ Return query string. """
    if not result_count:
        result_count = getxy().max_results

    aliases = dict(relevance="relevance", date="published", rating="rating",
                   views="viewCount")
    term = utf8_encode(term)
    qs = {
        'q': term,
        'v': 2,
        'alt': 'jsonc',
        'start-index': ((page - 1) * result_count + 1) or 1,
        'safeSearch': "none",
        'max-results': result_count,
        'paid-content': "false",
        'orderby': aliases[Config.ORDER.get]
    }

    if Config.SEARCH_MUSIC.get:
        qs['category'] = "Music"

    return qs


def usersearch(q_user, page=1, splash=True):
    """ Fetch uploads by a YouTube user. """
    query = generate_search_qs(q_user, page)
    # query['orderby'] = 'published'

    if query.get('category'):
        del query['category']

    # check whether this is a search within user uploads
    if "/" in q_user:
        user, _, term = (x.strip() for x in q_user.partition("/"))
        url = "https://gdata.youtube.com/feeds/api/videos"
        query['author'], query['q'] = user, term
        msg = "Results for {1}{3}{0} (by {2}{4}{0})"
        msg = msg.format(c.w, c.y, c.y, term, user)
        termuser = tuple([c.y + x + c.w for x in (term, user)])
        progtext = "%s by %s" % termuser
        failmsg = "No matching results for %s (by %s)" % termuser

    else:
        user = q_user
        del query['q']
        url = "https://gdata.youtube.com/feeds/api/users/%s/uploads" % user
        msg = "Video uploads by %s%s%s" % (c.y, user, c.w)
        failmsg = "User %s%s%s not found" % (c.y, user, c.w)
        progtext = user

    have_results = _search(url, progtext, query)

    if have_results:
        g.browse_mode = "normal"
        g.message = msg
        g.last_opened = ""
        g.last_search_query = {"user": q_user}
        g.current_page = page
        g.content = generate_songlist_display(frmat="search")

    else:
        g.message = failmsg
        g.current_page = 1
        g.last_search_query = {}
        g.content = logo(c.r)


def related_search(vitem, page=1, splash=True):
    """ Fetch uploads by a YouTube user. """
    query = generate_search_qs(vitem.ytid, page)
    del query['q']

    if query.get('category'):
        del query['category']

    url = "https://gdata.youtube.com/feeds/api/videos/%s/related"
    url, t = url % vitem.ytid, vitem.title
    ttitle = t[:48].strip() + ".." if len(t) > 49 else t

    have_results = _search(url, ttitle, query)

    if have_results:
        g.message = "Videos related to %s%s%s" % (c.y, ttitle, c.w)
        g.last_opened = ""
        g.last_search_query = {"related": vitem}
        g.current_page = page
        g.content = generate_songlist_display(frmat="search")

    else:
        g.message = "Related to %s%s%s not found" % (c.y, vitem.ytid, c.w)
        g.content = logo(c.r)
        g.current_page = 1
        g.last_search_query = {}


def search(term, page=1, splash=True):
    """ Perform search. """
    if not term or len(term) < 2:
        g.message = c.r + "Not enough input" + c.w
        g.content = generate_songlist_display()
        return

    original_term = term
    logging.info("search for %s", original_term)
    url = "https://gdata.youtube.com/feeds/api/videos"
    query = generate_search_qs(term, page)
    have_results = _search(url, original_term, query)

    if have_results:
        g.message = "Search results for %s%s%s" % (c.y, original_term, c.w)
        g.last_opened = ""
        g.last_search_query = {"term": original_term}
        g.browse_mode = "normal"
        g.current_page = page
        g.content = generate_songlist_display(frmat="search")

    else:
        g.message = "Found nothing for %s%s%s" % (c.y, term, c.w)
        g.content = logo(c.r)
        g.current_page = 1
        g.last_search_query = {}


def user_pls(user, page=1, splash=True):
    """ Retrieve user playlists. """
    user = {"is_user": True, "term": user}
    return pl_search(user, page=page, splash=splash)


def pl_search(term, page=1, splash=True, is_user=False):
    """ Search for YouTube playlists.

    term can be query str or dict indicating user playlist search.

    """
    if not term or len(term) < 2:
        g.message = c.r + "Not enough input" + c.w
        g.content = generate_songlist_display()
        return

    if isinstance(term, dict):
        is_user = term["is_user"]
        term = term["term"]

    # generate url base on whether this is a user playlist search
    x = "/users/%s/playlists?" % term if is_user else "/playlists/snippets?"
    url = "https://gdata.youtube.com/feeds/api%s" % x
    prog = "user: " + term if is_user else term
    logging.info("playlist search for %s", prog)
    max_results = getxy().max_results
    start = (page - 1) * max_results or 1
    qs = {"start-index": start,
          "max-results": max_results, "v": 2, 'alt': 'jsonc'}

    # modify query string based on whether this is a user playlst search.
    if not is_user:
        qs["q"] = term

    url += urlencode(qs)

    if url in g.url_memo:
        playlists = g.url_memo[url]

    else:
        g.content = logo(c.g)
        g.message = "Searching playlists for %s" % c.y + prog + c.w
        screen_update()
        try:
            wpage = utf8_decode(urlopen(url).read())
            pldata = json.loads(wpage)
            playlists = get_pl_from_json(pldata)
        except HTTPError:
            playlists = None

    if playlists:
        add_to_url_memo(url, playlists[::])
        g.last_search_query = {"playlists": {"term": term, "is_user": is_user}}
        g.browse_mode = "ytpl"
        g.current_page = page
        g.ytpls = playlists
        g.message = "Playlist results for %s" % c.y + prog + c.w
        g.content = generate_playlist_display()

    else:
        g.message = "No playlists found for: %s" % c.y + prog + c.w
        g.content = generate_songlist_display(zeromsg=g.message)


def get_pl_from_json(pldata):
    """ Process json playlist data. """
    try:
        items = pldata['data']['items']

    except KeyError:
        items = []

    results = []

    for item in items:
        results.append(dict(
            link=item.get("id"),
            size=item.get("size"),
            title=item.get("title"),
            author=item.get("author"),
            created=item.get("created"),
            updated=item.get("updated"),
            description=item.get("description")))

    return results


def paginate(items, pagesize, spacing=2, delim_fn=None):
    """ Paginate items to fit in pagesize.

    item size is defined by delim_fn.

    """
    def dfn(x):
        """ Count lines. """
        return sum(1 for char in x if char == "\n")

    delim_fn = dfn or delim_fn
    pages = []
    currentpage = []
    roomleft = pagesize

    for item in items:
        itemsize = delim_fn(item) + spacing

        # check for oversized item, fit it on a page of its own
        if itemsize > pagesize:

            # but first end current page if has content
            if len(currentpage):
                pages.append(currentpage)

            # add large item on its own page
            pages.append([item])
            roomleft = pagesize
            currentpage = []

        else:

            # item is smaller than one page
            if itemsize < roomleft:
                # is there room on this page?, yes, fit it in
                currentpage.append(item)
                roomleft = roomleft - itemsize

            else:
                # no room on this page, start a new page
                pages.append(currentpage)
                currentpage = [item]
                roomleft = pagesize - itemsize

    # add final page if it has content
    if len(currentpage):
        pages.append(currentpage)

    return pages


def add_to_url_memo(key, value):
    """ Add to url memo, ensure url memo doesn't get too big. """
    g.url_memo[key] = value

    while len(g.url_memo) > 300:
        g.url_memo.popitem(last=False)


def fetch_comments(item):
    """ Fetch comments for item using gdata. """
    # pylint: disable=R0912
    # pylint: disable=R0914
    cw, ch, _ = getxy()
    ch = max(ch, 10)
    ytid, title = item.ytid, item.title
    # G = lambda x: c.g + x + c.w
    # y = lambda x: c.y + x + c.w
    # dbg("%sFetching coments for %s%s", c.y, y(ytid), c.w)
    dbg("%sFetching coments for %s%s", c.c("y", ytid))
    # writestatus("Fetching comments for %s" % y(title[:55]))
    writestatus("Fetching comments for %s" % c.c("y", title[:55]))
    url = ("https://gdata.youtube.com/feeds/api/videos/%s/comments?alt="
           "json&v=2&orderby=published&max-results=50" % ytid)

    if url not in g.url_memo:

        try:
            raw = utf8_decode(urlopen(url).read())
            add_to_url_memo(url, raw)

        except HTTPError:
            g.message = "No comments for %s" % item.title[:50]
            g.content = generate_songlist_display()
            return

    else:
        raw = g.url_memo[url]

    jsdata = json.loads(raw)
    coms = jsdata['feed'].get('entry', [])
    coms = [x for x in coms if x['content']['$t'].strip()]  # skip blanks

    if not len(coms):
        g.message = "No comments for %s" % item.title[:50]
        g.content = generate_songlist_display()
        return

    items = []

    for n, com in enumerate(coms, 1):
        poster = com['author'][0]['name']['$t']
        date = time.strftime("%c", yt_datetime(com['published']['$t'])[0])
        text = com['content']['$t']
        cid = ("%s/%s" % (n, len(coms)))
        out = ("%s %-35s %s\n" % (cid, c.c("g", poster), date))
        out += c.c("y", text.strip())
        items.append(out)

    cw = Config.CONSOLE_WIDTH.get

    def plain(x):
        """ Remove formatting. """
        return x.replace(c.y, "").replace(c.w, "").replace(c.g, "")

    def linecount(x):
        """ Return number of newlines. """
        return sum(1 for char in x if char == "\n")

    def longlines(x):
        """ Return number of oversized lines. """
        return sum(len(plain(line)) // cw for line in x.split("\n"))

    def linecounter(x):
        """ Return amount of space required. """
        return linecount(x) + longlines(x)

    pagenum = 0
    pages = paginate(items, pagesize=ch, delim_fn=linecounter)

    while 0 <= pagenum < len(pages):
        pagecounter = "Page %s/%s" % (pagenum + 1, len(pages))
        page = pages[pagenum]
        pagetext = ("\n\n".join(page)).strip()
        content_length = linecount(pagetext) + longlines(pagetext)
        blanks = "\n" * (-2 + ch - content_length)
        g.content = pagetext + blanks
        screen_update(fill_blank=False)
        xprint("%s : Use [Enter] for next, [p] for previous, [q] to return:"
               % pagecounter, end="")
        v = xinput()

        if v == "p":
            pagenum -= 1

        elif not v:
            pagenum += 1

        else:
            break

    g.content = generate_songlist_display()


def comments(number):
    """ Receive use request to view comments. """
    if g.browse_mode == "normal":
        item = g.model.songs[int(number) - 1]
        fetch_comments(item)

    else:
        g.content = generate_songlist_display()
        g.message = "Comments only available for video items"


def _make_fname(song, ext=None, av=None, subdir=None):
    """" Create download directory, generate filename. """
    # pylint: disable=E1103
    # Instance of 'bool' has no 'extension' member (some types not inferable)
    ddir = os.path.join(Config.DDIR.get, subdir) if subdir else Config.DDIR.get
    if not os.path.exists(ddir):
        os.makedirs(ddir)

    streams = get_streams(song)

    if ext:
        extension = ext

    else:
        stream = select_stream(streams, 0, audio=av == "audio", m4a_ok=True)
        extension = stream['ext']

    # filename = song.title[:59] + "." + extension
    filename = song.title + "." + extension
    filename = os.path.join(ddir, mswinfn(filename.replace("/", "-")))
    return filename


def extract_metadata(name):
    """ Try to determine metadata from video title. """
    seps = name.count(" - ")
    artist = title = None

    if seps == 1:

        pos = name.find(" - ")
        artist = name[:pos].strip()
        title = name[pos + 3:].strip()

    else:
        title = name.strip()

    return dict(artist=artist, title=title)


def remux_audio(filename, title):
    """ Remux audio file. Insert limited metadata tags. """
    dbg("starting remux")
    temp_file = filename + "." + uni(random.randint(10000, 99999))
    os.rename(filename, temp_file)
    meta = extract_metadata(title)
    metadata = ["title=%s" % meta["title"]]

    if meta["artist"]:
        metadata = ["title=%s" % meta["title"], "-metadata",
                    "artist=%s" % meta["artist"]]

    cmd = [g.muxapp, "-y", "-i", temp_file, "-acodec", "copy", "-metadata"]
    cmd += metadata + ["-vn", filename]
    dbg(cmd)

    try:
        with open(os.devnull, "w") as devnull:
            subprocess.call(cmd, stdout=devnull, stderr=subprocess.STDOUT)

    except OSError:
        dbg("Failed to remux audio using %s", g.muxapp)
        os.rename(temp_file, filename)

    else:
        os.unlink(temp_file)
        dbg("remuxed audio file using %s" % g.muxapp)


def transcode(filename, enc_data):
    """ Re encode a download. """
    base = os.path.splitext(filename)[0]
    exe = g.muxapp if g.transcoder_path == "auto" else g.transcoder_path

    # ensure valid executable
    if not exe or not os.path.exists(exe) or not os.access(exe, os.X_OK):
        xprint("Encoding failed. Couldn't find a valid encoder :(\n")
        time.sleep(2)
        return filename

    command = shlex.split(enc_data['command'])
    newcom, outfn = command[::], ""

    for n, d in enumerate(command):

        if d == "ENCODER_PATH":
            newcom[n] = exe

        elif d == "IN":
            newcom[n] = filename

        elif d == "OUT":
            newcom[n] = outfn = base

        elif d == "OUT.EXT":
            newcom[n] = outfn = base + "." + enc_data['ext']

    returncode = subprocess.call(newcom)

    if returncode == 0 and g.delete_orig:
        os.unlink(filename)

    return outfn


def external_download(filename, url):
    """ Perform download using external application. """
    cmd = Config.DOWNLOAD_COMMAND.get
    ddir, basename = Config.DDIR.get, os.path.basename(filename)
    cmd_list = shlex.split(cmd)

    def list_string_sub(orig, repl, lst):
        """ Replace substrings for items in a list. """
        return [x if orig not in x else x.replace(orig, repl) for x in lst]

    cmd_list = list_string_sub("%F", filename, cmd_list)
    cmd_list = list_string_sub("%d", ddir, cmd_list)
    cmd_list = list_string_sub("%f", basename, cmd_list)
    cmd_list = list_string_sub("%u", url, cmd_list)
    dbg("Downloading using: %s", " ".join(cmd_list))
    subprocess.call(cmd_list)


def _download(song, filename, url=None, audio=False, allow_transcode=True):
    """ Download file, show status.

    Return filename or None in case of user specified download command.

    """
    # pylint: disable=R0914
    # too many local variables
    # Instance of 'bool' has no 'url' member (some types not inferable)

    if not url:
        streams = get_streams(song)
        stream = select_stream(streams, 0, audio=audio, m4a_ok=True)
        url = stream['url']

    # if an external download command is set, use it
    if Config.DOWNLOAD_COMMAND.get:
        title = c.y + os.path.splitext(os.path.basename(filename))[0] + c.w
        xprint("Downloading %s using custom command" % title)
        external_download(filename, url)
        return None

    if not Config.OVERWRITE.get:
        if os.path.exists(filename):
            xprint("File exists. Skipping %s%s%s ..\n" % (c.r, filename, c.w))
            time.sleep(0.2)
            return filename

    xprint("Downloading to %s%s%s .." % (c.r, filename, c.w))
    status_string = ('  {0}{1:,}{2} Bytes [{0}{3:.2%}{2}] received. Rate: '
                     '[{0}{4:4.0f} kbps{2}].  ETA: [{0}{5:.0f} secs{2}]')

    resp = urlopen(url)
    total = int(resp.info()['Content-Length'].strip())
    chunksize, bytesdone, t0 = 16384, 0, time.time()
    outfh = open(filename, 'wb')

    while True:
        chunk = resp.read(chunksize)
        outfh.write(chunk)
        elapsed = time.time() - t0
        bytesdone += len(chunk)
        rate = (bytesdone / 1024) / elapsed
        eta = (total - bytesdone) / (rate * 1024)
        stats = (c.y, bytesdone, c.w, bytesdone * 1.0 / total, rate, eta)

        if not chunk:
            outfh.close()
            break

        status = status_string.format(*stats)
        sys.stdout.write("\r" + status + ' ' * 4 + "\r")
        sys.stdout.flush()

    active_encoder = g.encoders[Config.ENCODER.get]
    ext = filename.split(".")[-1]
    valid_ext = ext in active_encoder['valid'].split(",")

    if audio and g.muxapp:
        remux_audio(filename, song.title)

    if Config.ENCODER.get != 0 and valid_ext and allow_transcode:
        filename = transcode(filename, active_encoder)

    return filename


def _bi_range(start, end):
    """
    Inclusive range function, works for reverse ranges.

    eg. 5,2 returns [5,4,3,2] and 2, 4 returns [2,3,4]

    """
    if start == end:
        return (start,)

    elif end < start:
        return reversed(range(end, start + 1))

    else:
        return range(start, end + 1)


def _parse_multi(choice, end=None):
    """ Handle ranges like 5-9, 9-5, 5- and -5. Return list of ints. """
    end = end or uni(g.model.size)
    pattern = r'(?<![-\d])(\d+-\d+|-\d+|\d+-|\d+)(?![-\d])'
    items = re.findall(pattern, choice)
    alltracks = []

    for x in items:

        if x.startswith("-"):
            x = "1" + x

        elif x.endswith("-"):
            x = x + uni(end)

        if "-" in x:
            nrange = x.split("-")
            startend = map(int, nrange)
            alltracks += _bi_range(*startend)

        else:
            alltracks.append(int(x))

    return alltracks


def _get_near_name(begin, items):
    """ Return the closest matching playlist name that starts with begin. """
    for name in sorted(items):
        if name.lower().startswith(begin.lower()):
            break

    else:
        return begin

    return name


def play_pl(name):
    """ Play a playlist by name. """
    if name.isdigit():
        name = int(name)
        name = sorted(g.userpl)[name - 1]

    saved = g.userpl.get(name)

    if not saved:
        name = _get_near_name(name, g.userpl)
        saved = g.userpl.get(name)

    if saved:
        g.model.songs = list(saved.songs)
        play_all("", "", "")

    else:
        g.message = F("pl not found") % name
        g.content = playlists_display()


def save_last():
    """ Save command with no playlist name. """
    if g.last_opened:
        open_save_view("save", g.last_opened)

    else:
        saveas = ""

        # save using artist name in postion 1
        if not g.model.is_empty:
            saveas = g.model.songs[0].title[:18].strip()
            saveas = re.sub(r"[^-\w]", "-", saveas, re.UNICODE)

        # loop to find next available name
        post = 0

        while g.userpl.get(saveas):
            post += 1
            saveas = g.model.songs[0].title[:18].strip() + "-" + uni(post)

        open_save_view("save", saveas)


def open_save_view(action, name):
    """ Open, save or view a playlist by name.  Get closest name match. """
    name = name.replace(" ", "-")
    if action == "open" or action == "view":

        saved = g.userpl.get(name)

        if not saved:
            name = _get_near_name(name, g.userpl)
            saved = g.userpl.get(name)

        if saved and action == "open":
            g.browse_mode = "normal"
            g.model.songs = g.active.songs = list(saved.songs)
            g.message = F("pl loaded") % name
            g.last_opened = name
            g.last_search_query = {}
            # g.content = generate_songlist_display()
            g.content = generate_songlist_display(frmat=None)
            kwa = {"song": g.model.songs[0], "delay": 0}
            t = threading.Thread(target=preload, kwargs=kwa)
            t.start()

        elif saved and action == "view":
            g.browse_mode = "normal"
            g.last_search_query = {}
            g.model.songs = list(saved.songs)
            g.message = F("pl viewed") % name
            g.last_opened = ""
            g.content = generate_songlist_display(frmat=None)
            # g.content = generate_songlist_display()
            kwa = {"song": g.model.songs[0], "delay": 0}
            t = threading.Thread(target=preload, kwargs=kwa)
            t.start()

        elif not saved and action in "view open".split():
            g.message = F("pl not found") % name
            g.content = playlists_display()

    elif action == "save":

        if not g.model.songs:
            g.message = "Nothing to save. " + F('advise search')
            g.content = generate_songlist_display()

        else:
            g.userpl[name] = Playlist(name, list(g.model.songs))
            g.message = F('pl saved') % name
            save_to_file()
            g.content = generate_songlist_display(frmat=None)


def open_view_bynum(action, num):
    """ Open or view a saved playlist by number. """
    srt = sorted(g.userpl)
    name = srt[int(num) - 1]
    open_save_view(action, name)


def songlist_rm_add(action, songrange):
    """ Remove or add tracks. works directly on user input. """
    selection = _parse_multi(songrange)

    if action == "add":

        for songnum in selection:
            g.active.songs.append(g.model.songs[songnum - 1])

        d = g.active.duration
        g.message = F('added to pl') % (len(selection), g.active.size, d)

    elif action == "rm":
        selection = list(reversed(sorted(list(set(selection)))))
        removed = uni(tuple(reversed(selection))).replace(",", "")

        for x in selection:
            g.model.songs.pop(x - 1)

        g.message = F('songs rm') % (len(selection), removed)

    g.content = generate_songlist_display()


def down_many(dltype, choice, subdir=None):
    """ Download multiple items. """
    choice = _parse_multi(choice)
    choice = list(set(choice))
    downsongs = [g.model.songs[int(x) - 1] for x in choice]
    temp = g.model.songs[::]
    g.model.songs = downsongs[::]
    count = len(downsongs)
    av = "audio" if dltype.startswith("da") else "video"
    msg = ""

    def handle_error(message):
        """ Handle error in download. """
        g.message = message
        g.content = disp
        screen_update()
        time.sleep(2)
        g.model.songs.pop(0)

    try:
        for song in downsongs:
            disp = generate_songlist_display()
            title = "Download Queue (%s):%s\n\n" % (av, c.w)
            disp = re.sub(r"(Num\s*?Title.*?\n)", title, disp)
            g.content = disp
            screen_update()

            try:
                filename = _make_fname(song, None, av=av, subdir=subdir)

            except IOError as e:
                handle_error("Error for %s: %s" % (song.title, uni(e)))
                count -= 1
                continue

            except KeyError:
                handle_error("No audio track for %s" % song.title)
                count -= 1
                continue

            try:
                _download(song, filename, url=None, audio=av == "audio")

            except HTTPError:
                handle_error("HTTP Error for %s" % song.title)
                count -= 1
                continue

            g.model.songs.pop(0)
            msg = "Downloaded %s items" % count
            g.message = "Saved to " + c.g + song.title + c.w

    except KeyboardInterrupt:
        msg = "Downloads interrupted!"

    finally:
        g.model.songs = temp[::]
        g.message = msg
        g.content = generate_songlist_display()


def down_plist(dltype, parturl):
    """ Download YouTube playlist. """
    plist(parturl, pagenum=1, splash=True, dumps=True)
    title = g.pafy_pls[parturl]['title']
    subdir = mswinfn(title.replace("/", "-"))
    down_many(dltype, "1-", subdir=subdir)


def down_user_pls(dltype, user):
    """ Download all user playlists. """
    user_pls(user)
    for pl in g.ytpls:
        down_plist(dltype, pl.get('link'))

    return


def play(pre, choice, post=""):
    """ Play choice.  Use repeat/random if appears in pre/post. """
    # pylint: disable=R0914
    # too many local variables

    if g.browse_mode == "ytpl":

        if choice.isdigit():
            return plist(g.ytpls[int(choice) - 1]['link'])

        else:
            g.message = "Invalid playlist selection: %s" % c.y + choice + c.w
            g.content = generate_songlist_display()
            return

    if not g.model.songs:
        g.message = c.r + "There are no tracks to select" + c.w
        g.content = g.content or generate_songlist_display()

    else:
        shuffle = "shuffle" in pre + post
        repeat = "repeat" in pre + post
        novid = "-a" in pre + post
        fs = "-f" in pre + post
        nofs = "-w" in pre + post or "-v" in pre + post

        if (novid and fs) or (novid and nofs) or (nofs and fs):
            raise IOError("Conflicting override options specified")

        override = False
        override = "audio" if novid else override
        override = "fullscreen" if fs else override
        override = "window" if nofs else override

        selection = _parse_multi(choice)
        songlist = [g.model.songs[x - 1] for x in selection]

        # cache next result of displayed items
        # when selecting a single item
        if len(songlist) == 1:
            chosen = selection[0] - 1

            if len(g.model.songs) > chosen + 1:
                nx = g.model.songs[chosen + 1]
                kwa = {"song": nx, "override": override}
                t = threading.Thread(target=preload, kwargs=kwa)
                t.start()

        play_range(songlist, shuffle, repeat, override)


def play_all(pre, choice, post=""):
    """ Play all tracks in model (last displayed). shuffle/repeat if req'd."""
    options = pre + choice + post
    play(options, "1-" + uni(len(g.model.songs)))


def ls():
    """ List user saved playlists. """
    if not g.userpl:
        g.message = F('no playlists')
        g.content = g.content or generate_songlist_display(zeromsg=g.message)

    else:
        g.content = playlists_display()
        g.message = F('pl help')


def vp():
    """ View current working playlist. """
    if g.active.is_empty:
        txt = F('advise search') if g.model.is_empty else F('advise add')
        g.message = F('pl empty') + " " + txt

    else:
        g.browse_mode = "normal"
        g.model.songs = g.active.songs
        g.message = F('current pl')

    g.content = generate_songlist_display(zeromsg=g.message)


def preload(song, delay=2, override=False):
    """  Get streams (runs in separate thread). """
    if g.preload_disabled:
        return

    ytid = song.ytid
    g.preloading.append(ytid)
    time.sleep(delay)
    video = Config.SHOW_VIDEO.get
    video = True if override in ("fullscreen", "window") else video
    video = False if override == "audio" else video

    try:
        stream = get_streams(song)
        m4a = "mplayer" not in Config.PLAYER.get
        stream = select_stream(stream, audio=not video, m4a_ok=m4a)

        if not stream and not video:
            # preload video stream, no audio available
            stream = select_stream(g.streams[ytid], audio=False)

        get_size(ytid, stream['url'], preloading=True)

    except (ValueError, AttributeError, IOError) as e:
        dbg(e)  # Fail silently on preload

    finally:
        g.preloading.remove(song.ytid)


def reset_terminal():
    """ Reset terminal control character and modes for non Win OS's. """
    if not mswin:
        subprocess.call(["tset", "-c"])


def play_range(songlist, shuffle=False, repeat=False, override=False):
    """ Play a range of songs, exit cleanly on keyboard interrupt. """
    if shuffle:
        random.shuffle(songlist)

    n = 0
    while 0 <= n <= len(songlist)-1:
        song = songlist[n]
        g.content = playback_progress(n, songlist, repeat=repeat)

        if not g.command_line:
            screen_update(fill_blank=False)

        hasnext = len(songlist) > n + 1

        if hasnext:
            nex = songlist[n + 1]
            kwa = {"song": nex, "override": override}
            t = threading.Thread(target=preload, kwargs=kwa)
            t.start()

        try:
            returncode = playsong(song, override=override)

        except KeyboardInterrupt:
            logging.info("Keyboard Interrupt")
            xprint(c.w + "Stopping...                          ")
            reset_terminal()
            g.message = c.y + "Playback halted" + c.w
            break

        if returncode == 42:
            n -= 1

        elif returncode == 43:
            break

        else:
            n += 1

        if n == -1:
            n = len(songlist) - 1 if repeat else 0

        elif n == len(songlist) and repeat:
            n = 0

    g.content = generate_songlist_display()


def show_help(choice):
    """ Print help message. """
    helps = {"download": ("playback dl listen watch show repeat playing"
                          "show_video playurl dlurl d da dv all *"
                          " play".split()),

             "dl-command": ("dlcmd dl-cmd download-cmd dl_cmd download_cmd "
                            "download-command download_command".split()),

             "encode": ("encoding transcoding transcode wma mp3 format "
                        "encode encoder".split()),

             "invoke": "command commands mpsyt invocation".split(),

             "search": ("user userpl pl pls r n p url album "
                        "editing result results related remove swop".split()),

             "edit": ("editing manupulate manipulating rm mv sw edit move "
                      "swap shuffle".split()),

             "tips": ("undump dump -f -w -a adv advanced".split(" ")),

             "basic": ("basic comment basics c copy clipboard comments u "
                       "i".split()),

             "config": ("set checkupdate colours colors ddir directory player "
                        "arguments args playerargs music search_music keys "
                        "status show_status show_video video configuration "
                        "fullscreen full screen folder player mpv mplayer"
                        " settings default reset configure audio results "
                        "max_results size lines rows height window "
                        "position window_pos quality resolution max_res "
                        "columns width console overwrite".split()),

             "playlists": ("save rename delete move rm ls mv sw add vp open"
                           " view".split())}

    for topic, aliases in helps.items():

        if choice in aliases:
            choice = topic
            break

    choice = "menu" if not choice else choice
    out, all_help = "", g.helptext
    help_names = [x[0] for x in all_help]
    choice = _get_near_name(choice, help_names)

    def indent(x):
        """ Indent. """
        return "\n  ".join(x.split("\n"))

    if choice == "menu" or choice not in help_names:
        out += "  %sHelp Topics%s" % (c.ul, c.w)
        out += F('help topic', 2, 1)

        for x in all_help:
            out += ("\n%s     %-10s%s : %s" % (c.y, x[0], c.w, x[1]))

        out += "\n"
        g.content = out

    else:
        choice = help_names.index(choice)
        g.content = indent(all_help[choice][2])


def quits(showlogo=True):
    """ Exit the program. """
    if has_readline:
        readline.write_history_file(g.READLINE_FILE)
        dbg("Saved history file")

    savecache()

    msg = g.blank_text + logo(c.r, version=__version__) if showlogo else ""
    xprint(msg + F("exitmsg", 2))

    if Config.CHECKUPDATE.get and showlogo:

        try:
            url = "https://github.com/np1/mps-youtube/raw/master/VERSION"
            v = utf8_decode(urlopen(url, timeout=1).read())
            v = re.search(r"^version\s*([\d\.]+)\s*$", v, re.MULTILINE)

            if v:
                v = v.group(1)

                if v > __version__:
                    vermsg = "\nA newer version is available (%s)\n" % v
                    xprint(vermsg)

        except (URLError, HTTPError, socket.timeout):
            dbg("check update timed out")

    sys.exit()


def get_dl_data(song, mediatype="any"):
    """ Get filesize and metadata for all streams, return dict. """
    def mbsize(x):
        """ Return size in MB. """
        return uni(int(x / (1024 ** 2)))

    p = get_pafy(song)
    dldata = []
    text = " [Fetching stream info] >"
    streams = [x for x in p.allstreams]

    if mediatype == "audio":
        streams = [x for x in p.audiostreams]

    l = len(streams)
    for n, stream in enumerate(streams):
        sys.stdout.write(text + "-" * n + ">" + " " * (l - n - 1) + "<\r")
        sys.stdout.flush()

        try:
            size = mbsize(stream.get_filesize())

        except TypeError:
            dbg(c.r + "---Error getting stream size" + c.w)
            size = 0

        item = {'mediatype': stream.mediatype,
                'size': size,
                'ext': stream.extension,
                'quality': stream.quality,
                'notes': getattr(stream, "notes", ""),  # getattr for backward
                                                        # pafy compatibility
                'url': stream.url}

        dldata.append(item)

    writestatus("")
    return dldata, p


def menu_prompt(model, prompt=" > ", rows=None, header=None, theading=None,
                footer=None, force=0):
    """ Generate a list of choice, returns item from model. """
    content = ""

    for x in header, theading, rows, footer:
        if isinstance(x, list):

            for line in x:
                content += line + "\n"

        elif isinstance(x, str):
            content += x + "\n"

    g.content = content
    screen_update()

    choice = xinput(prompt)

    if choice in model:
        return model[choice]

    elif force:
        return menu_prompt(model, prompt, rows, header, theading, footer,
                           force)

    elif not choice.strip():
        return False, False

    else:  # unrecognised input
        return False, "abort"


def prompt_dl(song):
    """ Prompt user do choose a stream to dl.  Return (url, extension). """
    # pylint: disable=R0914
    dl_data, p = get_dl_data(song)
    dl_text = gen_dl_text(dl_data, song, p)

    model = [x['url'] for x in dl_data]
    ed = enumerate(dl_data)
    model = {uni(n + 1): (x['url'], x['ext']) for n, x in ed}
    url, ext = menu_prompt(model, "Download number: ", *dl_text)
    url2 = ext2 = None

    if ext == "m4v" and g.muxapp and not Config.DOWNLOAD_COMMAND.get:
        # offer mux if not using external downloader
        dl_data, p = get_dl_data(song, mediatype="audio")
        dl_text = gen_dl_text(dl_data, song, p)
        au_choices = "1" if len(dl_data) == 1 else "1-%s" % len(dl_data)
        footer = [F('-audio'), F('select mux') % au_choices]
        dl_text = tuple(dl_text[0:3]) + (footer,)
        aext = ("ogg", "m4a")
        model = [x['url'] for x in dl_data if x['ext'] in aext]
        ed = enumerate(dl_data)
        model = {uni(n + 1): (x['url'], x['ext']) for n, x in ed}
        prompt = "Audio stream: "
        url2, ext2 = menu_prompt(model, prompt, *dl_text)

    return url, ext, url2, ext2


def gen_dl_text(ddata, song, p):
    """ Generate text for dl screen. """
    hdr = []
    hdr.append("  %s%s%s" % (c.r, song.title, c.w))
    author = utf8_decode(p.author)
    hdr.append(c.r + "  Uploaded by " + author + c.w)
    hdr.append("  [" + fmt_time(song.length) + "]")
    hdr.append("")

    heading = tuple("Item Format Quality Media Size Notes".split())
    fmt = "  {0}%-6s %-8s %-13s %-7s   %-5s   %-16s{1}"
    heading = [fmt.format(c.w, c.w) % heading]
    heading.append("")

    content = []

    for n, d in enumerate(ddata):
        row = (n + 1, d['ext'], d['quality'], d['mediatype'], d['size'],
               d['notes'])
        fmt = "  {0}%-6s %-8s %-13s %-7s %5s Mb   %-16s{1}"
        row = fmt.format(c.g, c.w) % row
        content.append(row)

    content.append("")

    footer = "Select [%s1-%s%s] to download or [%sEnter%s] to return"
    footer = [footer % (c.y, len(content) - 1, c.w, c.y, c.w)]
    return(content, hdr, heading, footer)


def download(dltype, num):
    """ Download a track or playlist by menu item number. """
    # This function needs refactoring!
    # pylint: disable=R0912
    # pylint: disable=R0914
    if g.browse_mode == "ytpl" and dltype in ("da", "dv"):
        plid = g.ytpls[int(num) - 1]["link"]
        plist(plid, pagenum=1, splash=True, dumps=True)
        title = g.pafy_pls[plid]['title']
        subdir = mswinfn(title.replace("/", "-"))
        down_many(dltype, "1-", subdir=subdir)
        return

    elif g.browse_mode == "ytpl":
        g.message = "Use da or dv to specify audio / video playlist download"
        g.message = c.y + g.message + c.w
        g.content = generate_songlist_display()
        return

    elif g.browse_mode != "normal":
        g.message = "Download must refer to a specific video item"
        g.message = c.y + g.message + c.w
        g.content = generate_songlist_display()
        return

    writestatus("Fetching video info...")
    song = (g.model.songs[int(num) - 1])
    best = dltype.startswith("dv") or dltype.startswith("da")

    if not best:

        try:
            # user prompt for download stream
            url, ext, url_au, ext_au = prompt_dl(song)

        except KeyboardInterrupt:
            g.message = c.r + "Download aborted!" + c.w
            g.content = generate_songlist_display()
            return

        if not url or ext_au == "abort":
            # abort on invalid stream selection
            g.content = generate_songlist_display()
            g.message = "%sNo download selected / invalid input%s" % (c.y, c.w)
            return

        else:
            # download user selected stream(s)
            filename = _make_fname(song, ext)
            args = (song, filename, url)

            if url_au and ext_au:
                # downloading video and audio stream for muxing
                audio = False
                filename_au = _make_fname(song, ext_au)
                args_au = (song, filename_au, url_au)

            else:
                audio = ext in ("m4a", "ogg")

            kwargs = dict(audio=audio)

    elif best:
        # set updownload without prompt
        url_au = None
        av = "audio" if dltype.startswith("da") else "video"
        audio = av == "audio"
        filename = _make_fname(song, None, av=av)
        args = (song, filename)
        kwargs = dict(url=None, audio=audio)

    try:
        # perform download(s)
        dl_filenames = [args[1]]
        f = _download(*args, **kwargs)
        if f:
            g.message = "Saved to " + c.g + f + c.w

        if url_au:
            dl_filenames += [args_au[1]]
            _download(*args_au, allow_transcode=False, **kwargs)

    except KeyboardInterrupt:
        g.message = c.r + "Download halted!" + c.w

        try:
            for downloaded in dl_filenames:
                os.remove(downloaded)

        except IOError:
            pass

    if url_au:
        # multiplex
        mux_cmd = "APP -i VIDEO -i AUDIO -c copy OUTPUT".split()
        mux_cmd = "%s -i %s -i %s -c copy %s"
        mux_cmd = [g.muxapp, "-i", args[1], "-i", args_au[1], "-c",
                   "copy", args[1][:-3] + "mp4"]

        try:
            subprocess.call(mux_cmd)
            g.message = "Saved to :" + c.g + mux_cmd[7] + c.w
            os.remove(args[1])
            os.remove(args_au[1])

        except KeyboardInterrupt:
            g.message = "Audio/Video multiplex aborted!"

    g.content = generate_songlist_display()


def prompt_for_exit():
    """ Ask for exit confirmation. """
    g.message = c.r + "Press ctrl-c again to exit" + c.w
    g.content = generate_songlist_display()
    screen_update()

    try:
        userinput = xinput(c.r + " > " + c.w)

    except (KeyboardInterrupt, EOFError):
        quits(showlogo=False)

    return userinput


def playlist_remove(name):
    """ Delete a saved playlist by name - or purge working playlist if *all."""
    if name.isdigit() or g.userpl.get(name):

        if name.isdigit():
            name = int(name) - 1
            name = sorted(g.userpl)[name]

        del g.userpl[name]
        g.message = "Deleted playlist %s%s%s" % (c.y, name, c.w)
        g.content = playlists_display()
        save_to_file()

    else:
        g.message = F('pl not found advise ls') % name
        g.content = playlists_display()


def songlist_mv_sw(action, a, b):
    """ Move a song or swap two songs. """
    i, j = int(a) - 1, int(b) - 1

    if action == "mv":
        g.model.songs.insert(j, g.model.songs.pop(i))
        g.message = F('song move') % (g.model.songs[j].title, b)

    elif action == "sw":
        g.model.songs[i], g.model.songs[j] = g.model.songs[j], g.model.songs[i]
        g.message = F('song sw') % (min(a, b), max(a, b))

    g.content = generate_songlist_display()


def playlist_add(nums, playlist):
    """ Add selected song nums to saved playlist. """
    nums = _parse_multi(nums)

    if not g.userpl.get(playlist):
        playlist = playlist.replace(" ", "-")
        g.userpl[playlist] = Playlist(playlist)

    for songnum in nums:
        g.userpl[playlist].songs.append(g.model.songs[songnum - 1])
        dur = g.userpl[playlist].duration
        f = (len(nums), playlist, g.userpl[playlist].size, dur)
        g.message = F('added to saved pl') % f

    if nums:
        save_to_file()

    g.content = generate_songlist_display()


def playlist_rename_idx(_id, name):
    """ Rename a playlist by ID. """
    _id = int(_id) - 1
    playlist_rename(sorted(g.userpl)[_id] + " " + name)


def playlist_rename(playlists):
    """ Rename a playlist using mv command. """
    # Deal with old playlist names that permitted spaces
    a, b = "", playlists.split(" ")
    while a not in g.userpl:
        a = (a + " " + (b.pop(0))).strip()
        if not b and a not in g.userpl:
            g.message = F('no pl match for rename')
            g.content = g.content or playlists_display()
            return

    b = "-".join(b)
    g.userpl[b] = Playlist(b)
    g.userpl[b].songs = list(g.userpl[a].songs)
    playlist_remove(a)
    g.message = F('pl renamed') % (a, b)
    save_to_file()


def add_rm_all(action):
    """ Add all displayed songs to current playlist.

    remove all displayed songs from view.

    """
    if action == "rm":
        for n in reversed(range(0, len(g.model.songs))):
            g.model.songs.pop(n)
        g.message = c.b + "Cleared all songs" + c.w
        g.content = generate_songlist_display()

    elif action == "add":
        size = g.model.size
        songlist_rm_add("add", "-" + uni(size))


def nextprev(np):
    """ Get next / previous search results. """
    glsq = g.last_search_query
    content = g.model.songs

    if "user" in g.last_search_query:
        function, query = usersearch, glsq['user']

    elif "related" in g.last_search_query:
        function, query = related_search, glsq['related']

    elif "term" in g.last_search_query:
        function, query = search, glsq['term']

    elif "playlists" in g.last_search_query:
        function, query = pl_search, glsq['playlists']
        content = g.ytpls

    elif "playlist" in g.last_search_query:
        function, query = plist, glsq['playlist']

    good = False

    if np == "n":
        max_results = getxy().max_results
        if len(content) == max_results and glsq:
            g.current_page += 1
            good = True

    elif np == "p":
        if g.current_page > 1 and g.last_search_query:
            g.current_page -= 1
            good = True

    if good:
        function(query, g.current_page, splash=True)
        g.message += " : page %s" % g.current_page

    else:
        norp = "next" if np == "n" else "previous"
        g.message = "No %s items to display" % norp

    g.content = generate_songlist_display(frmat="search")


def user_more(num):
    """ Show more videos from user of vid num. """
    if g.browse_mode != "normal":
        g.message = "User uploads must refer to a specific video item"
        g.message = c.y + g.message + c.w
        g.content = generate_songlist_display()
        return

    item = g.model.songs[int(num) - 1]
    p = get_pafy(item)
    user = p.username
    usersearch(user)


def related(num):
    """ Show videos related to to vid num. """
    if g.browse_mode != "normal":
        g.message = "Related items must refer to a specific video item"
        g.message = c.y + g.message + c.w
        g.content = generate_songlist_display()
        return

    item = g.model.songs[int(num) - 1]
    related_search(item)


def clip_copy(num):
    """ Copy item to clipboard. """
    if g.browse_mode == "ytpl":

        p = g.ytpls[int(num) - 1]
        link = "https://youtube.com/playlist?list=%s" % p['link']

    elif g.browse_mode == "normal":
        item = (g.model.songs[int(num) - 1])
        link = "https://youtube.com/watch?v=%s" % item.ytid

    else:
        g.message = "clipboard copy not valid in this mode"
        g.content = generate_songlist_display()
        return

    if has_xerox:

        try:
            xerox.copy(link)
            g.message = c.y + link + c.w + " copied"
            g.content = generate_songlist_display()

        except xerox.base.ToolNotFound as e:
            xprint(link)
            xprint("Error - couldn't copy to clipboard.")
            xprint(e.__doc__)
            xprint("")
            xinput("Press Enter to continue.")
            g.content = generate_songlist_display()

    else:
        g.message = "xerox module must be installed for clipboard support\n"
        g.message += "see https://pypi.python.org/pypi/xerox/"
        g.content = generate_songlist_display()


def info(num):
    """ Get video description. """
    if g.browse_mode == "ytpl":
        p = g.ytpls[int(num) - 1]

        # fetch the playlist item as it has more metadata
        yt_playlist = g.pafy_pls.get(p['link'])

        if not yt_playlist:
            g.content = logo(col=c.g)
            g.message = "Fetching playlist info.."
            screen_update()
            dbg("%sFetching playlist using pafy%s", c.y, c.w)
            yt_playlist = pafy.get_playlist(p['link'])
            g.pafy_pls[p['link']] = yt_playlist

        ytpl_likes = yt_playlist.get('likes', 0)
        ytpl_dislikes = yt_playlist.get('dislikes', 0)
        ytpl_desc = yt_playlist.get('description', "")
        g.content = generate_songlist_display()

        created = yt_datetime(p['created'])[0]
        updated = yt_datetime(p['updated'])[0]
        out = c.ul + "Playlist Info" + c.w + "\n\n"
        out += p['title']
        out += "\n" + ytpl_desc
        out += ("\n\nAuthor     : " + p['author'])
        out += "\nSize       : " + uni(p['size']) + " videos"
        out += "\nLikes      : " + uni(ytpl_likes)
        out += "\nDislikes   : " + uni(ytpl_dislikes)
        out += "\nCreated    : " + time.strftime("%x %X", created)
        out += "\nUpdated    : " + time.strftime("%x %X", updated)
        out += "\nID         : " + uni(p['link'])
        out += ("\n\n%s[%sPress enter to go back%s]%s" % (c.y, c.w, c.y, c.w))
        g.content = out

    elif g.browse_mode == "normal":
        g.content = logo(c.b)
        screen_update()
        writestatus("Fetching video metadata..")
        item = (g.model.songs[int(num) - 1])
        get_streams(item)
        p = get_pafy(item)
        i = utf8_decode
        pub = time.strptime(uni(p.published), "%Y-%m-%d %H:%M:%S")
        writestatus("Fetched")
        up = "Update Pafy to 0.3.42 to view likes/dislikes"
        out = c.ul + "Video Info" + c.w + "\n\n"
        out += i(p.title or "")
        out += "\n" + (p.description or "")
        out += i("\n\nAuthor     : " + uni(p.author))
        out += i("\nPublished  : " + time.strftime("%c", pub))
        out += i("\nView count : " + uni(p.viewcount))
        out += i("\nRating     : " + uni(p.rating)[:4])
        out += i("\nLikes      : " + uni(getattr(p, "likes", up)))
        out += i("\nDislikes   : " + uni(getattr(p, "dislikes", up)))
        out += i("\nCategory   : " + p.category)
        out += i("\nLink       : " + "https://youtube.com/watch?v=%s" %
                 p.videoid)
        out += i("\n\n%s[%sPress enter to go back%s]%s" % (c.y, c.w, c.y, c.w))
        g.content = out


def play_url(url, override):
    """ Open and play a youtube video url. """
    override = override if override else "_"
    g.browse_mode = "normal"
    yt_url(url, print_title=1)

    if len(g.model.songs) == 1:
        play(override, "1", "_")

    if g.command_line:
        sys.exit()


def dl_url(url):
    """ Open and prompt for download of youtube video url. """
    g.browse_mode = "normal"
    yt_url(url)

    if len(g.model.songs) == 1:
        download("download", "1")

    if g.command_line:
        sys.exit()


def yt_url(url, print_title=0):
    """ Acess a video by url. """
    try:
        p = pafy.new(url)

    except (IOError, ValueError) as e:
        g.message = c.r + uni(e) + c.w
        g.content = g.content or generate_songlist_display(zeromsg=g.message)
        return

    g.browse_mode = "normal"
    v = Video(p.videoid, utf8_decode(p.title), p.length)
    g.model.songs = [v]

    if not g.command_line:
        g.content = generate_songlist_display()

    if print_title:
        xprint(v.title)


def dump(un):
    """ Show entire playlist. """
    if g.last_search_query.get("playlist") and not un:
        plist(g.last_search_query['playlist'], dumps=True)

    elif g.last_search_query.get("playlist") and un:
        plist(g.last_search_query['playlist'], pagenum=1, dumps=False)

    else:
        un = "" if not un else un
        g.message = "%s%sdump%s may only be used on an open YouTube playlist"
        g.message = g.message % (c.y, un, c.w)
        g.content = generate_songlist_display()


def plist(parturl, pagenum=1, splash=True, dumps=False):
    """ Retrieve YouTube playlist. """
    max_results = getxy().max_results

    if "playlist" in g.last_search_query and\
            parturl == g.last_search_query['playlist']:

        # go to pagenum
        s = (pagenum - 1) * max_results
        e = pagenum * max_results

        if dumps:
            s, e = 0, 99999

        g.model.songs = g.ytpl['items'][s:e]
        g.content = generate_songlist_display()
        g.message = "Showing YouTube playlist: %s" % c.y + g.ytpl['name'] + c.w
        g.current_page = pagenum
        return

    if splash:
        g.content = logo(col=c.b)
        g.message = "Retreiving YouTube playlist"
        screen_update()

    dbg("%sFetching playlist using pafy%s", c.y, c.w)
    yt_playlist = pafy.get_playlist(parturl)
    g.pafy_pls[parturl] = yt_playlist
    ytpl_items = yt_playlist['items']
    ytpl_title = yt_playlist['title']
    g.content = generate_songlist_display()
    songs = []

    for item in ytpl_items:
        # Create Video object, appends to songs
        cur = Video(ytid=item['pafy'].videoid,
                    title=item['pafy'].title,
                    length=item['pafy'].length)
        songs.append(cur)

    if not ytpl_items:
        dbg("got unexpected data or no search results")
        return False

    g.last_search_query = {"playlist": parturl}
    g.browse_mode = "normal"
    g.ytpl = dict(name=ytpl_title, items=songs)
    g.current_page = 1
    g.model.songs = songs[:max_results]
    # preload first result url
    kwa = {"song": songs[0], "delay": 0}
    t = threading.Thread(target=preload, kwargs=kwa)
    t.start()

    g.content = generate_songlist_display()
    g.message = "Showing YouTube playlist %s" % (c.y + ytpl_title + c.w)


def shuffle_fn(_):
    """ Shuffle displayed items. """
    random.shuffle(g.model.songs)
    g.message = c.y + "Items shuffled" + c.w
    g.content = generate_songlist_display()


def clearcache():
    """ Clear cached items - for debugging use. """
    g.pafs = {}
    g.streams = {}
    g.url_memo = collections.OrderedDict()
    dbg("%scache cleared%s", c.p, c.w)
    g.message = "cache cleared"


def show_message(message, col=c.r, update=False):
    """ Show message using col, update screen if required. """
    g.content = generate_songlist_display()
    g.message = col + message + c.w

    if update:
        screen_update()


def _do_query(url, query, err='query failed', cache=True, report=False):
    """ Perform http request.

    if cache is True, memo is utilised
    if report is True, return whether response is from memo

    """
    # convert query to sorted list of tuples (needed for consistent url_memo)
    query = [(k, query[k]) for k in sorted(query.keys())]
    url = "%s?%s" % (url, urlencode(query))

    try:
        wdata = utf8_decode(urlopen(url).read())

    except (URLError, HTTPError) as e:
        g.message = "%s: %s (%s)" % (err, e, url)
        g.content = logo(c.r)
        return None if not report else (None, False)

    return wdata if not report else (wdata, False)


def _best_song_match(songs, title, duration):
    """ Select best matching song based on title, length.

    Score from 0 to 1 where 1 is best.

    """
    # pylint: disable=R0914
    seqmatch = difflib.SequenceMatcher

    def variance(a, b):
        """ Return difference ratio. """
        return float(abs(a - b)) / max(a, b)

    candidates = []

    ignore = "music video lyrics new lyrics video audio".split()
    extra = "official original vevo".split()

    for song in songs:
        dur, tit = int(song.length), song.title
        dbg("Title: %s, Duration: %s", tit, dur)

        for word in extra:
            if word in tit.lower() and word not in title.lower():
                pattern = re.compile(word, re.I)
                tit = pattern.sub("", tit)

        for word in ignore:
            if word in tit.lower() and word not in title.lower():
                pattern = re.compile(word, re.I)
                tit = pattern.sub("", tit)

        replacechars = re.compile(r"[\]\[\)\(\-]")
        tit = replacechars.sub(" ", tit)
        multiple_spaces = re.compile(r"(\s)(\s*)")
        tit = multiple_spaces.sub(r"\1", tit)

        title_score = seqmatch(None, title.lower(), tit.lower()).ratio()
        duration_score = 1 - variance(duration, dur)
        dbg("Title score: %s, Duration score: %s", title_score,
            duration_score)

        # apply weightings
        score = duration_score * .5 + title_score * .5
        candidates.append((score, song))

    best_score, best_song = max(candidates, key=lambda x: x[0])
    percent_score = int(100 * best_score)
    return best_song, percent_score


def _match_tracks(artist, title, mb_tracks):
    """ Match list of tracks in mb_tracks by performing multiple searches. """
    # pylint: disable=R0914
    dbg("artists is %s", artist)
    dbg("title is %s", title)
    title_artist_str = c.g + title + c.w, c.g + artist + c.w
    xprint("\nSearching for %s by %s\n\n" % title_artist_str)

    def dtime(x):
        """ Format time to M:S. """
        return time.strftime('%M:%S', time.gmtime(int(x)))

    # do matching
    for track in mb_tracks:
        ttitle = track['title']
        length = track['length']
        xprint("Search :  %s%s - %s%s - %s" % (c.y, artist, ttitle, c.w,
                                               dtime(length)))
        q = "%s %s" % (artist, ttitle)
        w = q = ttitle if artist == "Various Artists" else q
        url = "https://gdata.youtube.com/feeds/api/videos"
        query = generate_search_qs(w, 1, result_count=50)
        dbg(query)
        have_results = _search(url, q, query, splash=False, pre_load=False)
        time.sleep(0.5)

        if not have_results:
            xprint(c.r + "Nothing matched :(\n" + c.w)
            continue

        results = g.model.songs
        s, score = _best_song_match(results, artist + " " + ttitle, length)
        cc = c.g if score > 85 else c.y
        cc = c.r if score < 75 else cc
        xprint("Matched:  %s%s%s - %s \n[%sMatch confidence: "
               "%s%s]\n" % (c.y, s.title, c.w, fmt_time(s.length),
                            cc, score, c.w))
        yield s


def _get_mb_tracks(albumid):
    """ Get track listing from MusicBraiz by album id. """
    ns = {'mb': 'http://musicbrainz.org/ns/mmd-2.0#'}
    url = "http://musicbrainz.org/ws/2/release/" + albumid
    query = {"inc": "recordings"}
    wdata = _do_query(url, query, err='album search error')

    if not wdata:
        return None

    root = ET.fromstring(utf8_encode(wdata))
    tlist = root.find("./mb:release/mb:medium-list/mb:medium/mb:track-list",
                      namespaces=ns)
    mb_songs = tlist.findall("mb:track", namespaces=ns)
    tracks = []
    path = "./mb:recording/mb:"

    for track in mb_songs:

        try:
            title, length, rawlength = "unknown", 0, 0
            title = track.find(path + "title", namespaces=ns).text
            rawlength = track.find(path + "length", namespaces=ns).text
            length = int(round(float(rawlength) / 1000))

        except (ValueError, AttributeError):
            xprint("not found")

        tracks.append(dict(title=title, length=length, rawlength=rawlength))

    return tracks


def _get_mb_album(albumname, **kwa):
    """ Return artist, album title and track count from MusicBrainz. """
    url = "http://musicbrainz.org/ws/2/release/"
    qargs = dict(
        release='"%s"' % albumname,
        primarytype=kwa.get("primarytype", "album"),
        status=kwa.get("status", "official"))
    qargs.update({k: '"%s"' % v for k, v in kwa.items()})
    qargs = ["%s:%s" % item for item in qargs.items()]
    qargs = {"query": " AND ".join(qargs)}
    g.message = "Album search for '%s%s%s'" % (c.y, albumname, c.w)
    wdata = _do_query(url, qargs)

    if not wdata:
        return None

    ns = {'mb': 'http://musicbrainz.org/ns/mmd-2.0#'}
    root = ET.fromstring(utf8_encode(wdata))
    rlist = root.find("mb:release-list", namespaces=ns)

    if int(rlist.get('count')) == 0:
        return None

    album = rlist.find("mb:release", namespaces=ns)
    artist = album.find("./mb:artist-credit/mb:name-credit/mb:artist",
                        namespaces=ns).find("mb:name", namespaces=ns).text
    title = album.find("mb:title", namespaces=ns).text
    aid = album.get('id')
    return dict(artist=artist, title=title, aid=aid)


def search_album(term, page=1, splash=True):
    """Search for albums. """
    # pylint: disable=R0914,R0912
    if not term:
        show_message("Enter album name:", c.g, update=True)
        term = xinput("> ")

        if not term or len(term) < 2:
            g.message = c.r + "Not enough input!" + c.w
            g.content = generate_songlist_display()
            return

    album = _get_mb_album(term)

    if not album:
        show_message("Album '%s' not found!" % term)
        return

    out = "'%s' by %s%s%s\n\n" % (album['title'],
                                  c.g, album['artist'], c.w)
    out += ("[Enter] to continue, [q] to abort, or enter artist name for:\n"
            "    %s" % (c.y + term + c.w + "\n"))

    g.message, g.content = out, logo(c.b)
    screen_update()
    prompt = "Artist? [%s] > " % album['artist']
    xprint(prompt, end="")
    artistentry = xinput().strip()

    if artistentry:

        if artistentry == "q":
            show_message("Album search abandoned!")
            return

        album = _get_mb_album(term, artist=artistentry)

        if not album:
            show_message("Album '%s' by '%s' not found!" % (term, artistentry))
            return

    title, artist = album['title'], album['artist']
    mb_tracks = _get_mb_tracks(album['aid'])

    if not mb_tracks:
        show_message("Album '%s' by '%s' has 0 tracks!" % (title, artist))
        return

    msg = "%s%s%s by %s%s%s\n\n" % (c.g, title, c.w, c.g, artist, c.w)
    msg += "Enter to begin matching or [q] to abort"
    g.message = msg
    g.content = "Tracks:\n"
    for n, track in enumerate(mb_tracks, 1):
        g.content += "%02s  %s" % (n, track['title'])
        g.content += "\n"

    screen_update()
    entry = xinput("Continue? [Enter] > ")

    if entry == "":
        pass

    else:
        show_message("Album search abandoned!")
        return

    songs = []
    xprint(g.blank_text)
    itt = _match_tracks(artist, title, mb_tracks)

    stash = Config.SEARCH_MUSIC.get, Config.ORDER.get
    Config.SEARCH_MUSIC.value = True
    Config.ORDER.value = "relevance"

    try:
        while True:
            songs.append(next(itt))

    except KeyboardInterrupt:
        xprint("%sHalted!%s" % (c.r, c.w))

    except StopIteration:
        pass

    finally:
        Config.SEARCH_MUSIC.value, Config.ORDER.value = stash

    if songs:
        g.model.songs = songs
        kwa = {"song": songs[0], "delay": 0}
        t = threading.Thread(target=preload, kwargs=kwa)
        t.start()
        xprint("\n%s / %s songs matched" % (len(songs), len(mb_tracks)))
        xinput("Press Enter to continue")
        g.message = "Contents of album %s%s - %s%s %s(%d/%d)%s:" % (
            c.y, artist, title, c.w, c.b, len(songs), len(mb_tracks), c.w)
        g.last_opened = ""
        g.last_search_query = ""
        g.current_page = page
        g.content = generate_songlist_display()

    else:
        g.message = "Found no album tracks for %s%s%s" % (c.y, title, c.w)
        g.content = generate_songlist_display()
        g.current_page = 1
        g.last_search_query = ""


def show_encs():
    """ Display available encoding presets. """
    encs = g.encoders
    out = "%sEncoding profiles:%s\n\n" % (c.ul, c.w)

    for x, e in enumerate(encs):
        sel = " (%sselected%s)" % (c.y, c.w) if Config.ENCODER.get == x else ""
        out += "%2d. %s%s\n" % (x, e['name'], sel)

    g.content = out
    message = "Enter %sset encoder <num>%s to select an encoder"
    g.message = message % (c.g, c.w)


def matchfunction(func, regex, userinput):
    """ Match userinput against regex.

    Call func, return True if matches.

    """
    if regex.match(userinput):
        matches = regex.match(userinput).groups()
        dbg("input: %s", userinput)
        dbg("function call: %s", func.__name__)
        dbg("regx matches: %s", matches)

        if g.debug_mode:
            func(*matches)

        else:

            try:
                func(*matches)

            except IndexError:
                g.message = F('invalid range')
                g.content = g.content or generate_songlist_display()

            except (ValueError, IOError) as e:
                g.message = F('cant get track') % uni(e)
                g.content = g.content or\
                    generate_songlist_display(zeromsg=g.message)

        return True


def main():
    """ Main control loop. """
    if not g.command_line:
        g.content = logo(col=c.g, version=__version__) + "\n\n"
        g.message = "Enter /search-term to search or [h]elp"
        screen_update()

    # open playlists from file
    convert_playlist_to_v2()
    open_from_file()

    # get cmd line input
    arg_inp = " ".join(sys.argv[1:])

    # input types
    word = r'[^\W\d][-\w\s]{,100}'
    rs = r'(?:repeat\s*|shuffle\s*|-a\s*|-v\s*|-f\s*|-w\s*)'
    pl = r'(?:.*=|)([-_a-zA-Z0-9]{18,50})(?:(?:\&\#).*|$)'
    regx = {
        ls: r'ls$',
        vp: r'vp$',
        dump: r'(un)?dump',
        play: r'(%s{0,3})([-,\d\s]{1,250})\s*(%s{0,3})$' % (rs, rs),
        info: r'i\s*(\d{1,4})$',
        quits: r'(?:q|quit|exit)$',
        plist: r'pl\s+%s' % pl,
        yt_url: r'url\s(.*[-_a-zA-Z0-9]{11}.*$)',
        search: r'(?:search|\.|/)\s*([^./].{1,500})',
        dl_url: r'dlurl\s(.*[-_a-zA-Z0-9]{11}.*$)',
        play_pl: r'play\s+(%s|\d+)$' % word,
        related: r'r\s?(\d{1,4})$',
        download: r'(dv|da|d|dl|download)\s*(\d{1,4})$',
        play_url: r'playurl\s(.*[-_a-zA-Z0-9]{11}[^\s]*)(\s-(?:f|a|w))?$',
        comments: r'c\s?(\d{1,4})$',
        nextprev: r'(n|p)$',
        play_all: r'(%s{0,3})(?:\*|all)\s*(%s{0,3})$' % (rs, rs),
        user_pls: r'u(?:ser)?pl\s(.*)$',
        save_last: r'save\s*$',
        pl_search: r'(?:\.\.|\/\/|pls(?:earch)?\s)\s*(.*)$',
        # setconfig: r'set\s+([-\w]+)\s*"?([^"]*)"?\s*$',
        setconfig: r'set\s+([-\w]+)\s*(.*?)\s*$',
        clip_copy: r'x\s*(\d+)$',
        down_many: r'(da|dv)\s+((?:\d+\s\d+|-\d|\d+-|\d,)(?:[\d\s,-]*))\s*$',
        show_help: r'(?:help|h)(?:\s+([-_a-zA-Z]+)\s*)?$',
        show_encs: r'encoders?\s*$',
        user_more: r'u\s?([\d]{1,4})$',
        down_plist: r'(da|dv)pl\s+%s' % pl,
        clearcache: r'clearcache$',
        usersearch: r'user\s+([^\s].{1,})$',
        shuffle_fn: r'\s*(shuffle)\s*$',
        add_rm_all: r'(rm|add)\s(?:\*|all)$',
        showconfig: r'(set|showconfig)\s*$',
        search_album: r'album\s*(.{0,500})',
        playlist_add: r'add\s*(-?\d[-,\d\s]{1,250})(%s)$' % word,
        down_user_pls: r'(da|dv)upl\s+(.*)$',
        open_save_view: r'(open|save|view)\s*(%s)$' % word,
        songlist_mv_sw: r'(mv|sw)\s*(\d{1,4})\s*[\s,]\s*(\d{1,4})$',
        songlist_rm_add: r'(rm|add)\s*(-?\d[-,\d\s]{,250})$',
        playlist_rename: r'mv\s*(%s\s+%s)$' % (word, word),
        playlist_remove: r'rmp\s*(\d+|%s)$' % word,
        open_view_bynum: r'(open|view)\s*(\d{1,4})$',
        playlist_rename_idx: r'mv\s*(\d{1,3})\s*(%s)\s*$' % word}

    # compile regexp's
    regx = {func: re.compile(val, re.UNICODE) for func, val in regx.items()}
    prompt = "> "
    arg_inp = arg_inp.replace(r",,", "[mpsyt-comma]")
    arg_inp = arg_inp.split(",")

    while True:
        next_inp = ""

        if len(arg_inp):
            arg_inp, next_inp = arg_inp[1:], arg_inp[0].strip()
            next_inp = next_inp.replace("[mpsyt-comma]", ",")

        try:
            userinput = next_inp or xinput(prompt).strip()

        except (KeyboardInterrupt, EOFError):
            userinput = prompt_for_exit()

        for k, v in regx.items():
            if matchfunction(k, v, userinput):
                break

        else:
            g.content = g.content or generate_songlist_display()

            if g.command_line:
                g.content = ""

            if userinput and not g.command_line:
                g.message = c.b + "Bad syntax. Enter h for help" + c.w

            elif userinput and g.command_line:
                sys.exit("Bad syntax")

        screen_update()

if "--debug" in sys.argv or os.environ.get("mpsytdebug") == "1":
    xprint(get_version_info())
    list_update("--debug", sys.argv, remove=True)
    g.debug_mode = True
    g.blank_text = "--\n"
    logfile = os.path.join(tempfile.gettempdir(), "mpsyt.log")
    logging.basicConfig(level=logging.DEBUG, filename=logfile)
    logging.getLogger("pafy").setLevel(logging.DEBUG)

elif "--logging" in sys.argv or os.environ.get("mpsytlog") == "1":
    list_update("--logging", sys.argv, remove=True)
    logfile = os.path.join(tempfile.gettempdir(), "mpsyt.log")
    logging.basicConfig(level=logging.DEBUG, filename=logfile)
    logging.getLogger("pafy").setLevel(logging.DEBUG)

if "--no-autosize" in sys.argv:
    list_update("--no-autosize", sys.argv, remove=True)
    g.detectable_size = False

dbg = logging.debug

g.helptext = [
    ("basic", "Basics", """

{0}Basic Usage{1}

Use {2}/{1} or {2}.{1} to prefix your search query.  e.g., {2}/pink floyd{1}

Then, when results are shown:

    {2}<number(s)>{1} - play specified items, separated by commas.
                  e.g., {2}1-3,5{1} plays items 1, 2, 3 and 5.

    {2}i <number>{1} - view information on video <number>
    {2}c <number>{1} - view comments for video <number>
    {2}d <number>{1} - download video <number>
    {2}r <number>{1} - show videos related to video <number>
    {2}u <number>{1} - show videos uploaded by uploader of video <number>
    {2}x <number>{1} - copy item <number> url to clipboard (requires xerox)

    {2}q{1}, {2}quit{1} - exit mpsyt
""".format(c.ul, c.w, c.y)),
    ("search", "Searching and Retrieving", """
{0}Searching and Retrieving{1}

{2}set search_music false{1} - search all YouTube categories.
{2}set search_music true{1}  - search only YouTube music category.

{2}/<query>{1} or {2}.<query>{1} to search for videos. e.g., {2}/daft punk{1}
{2}//<query>{1} or {2}..<query>{1} - search for YouTube playlists. e.g., \
{2}//80's music{1}
{2}n{1} and {2}p{1} - continue search to next/previous pages.

{2}album <album title>{1} - Search for matching tracks using album title
{2}user <username>{1} - list YouTube uploads by <username>.
{2}user <username>/<query>{1} - as above, but matches <query>.
{2}userpl <username>{1} - list YouTube playlists created by <username>.
{2}pl <url or id>{1} - Open YouTube playlist by url or id.
{2}url <url or id>{1} - Retrieve specific YouTube video by url or id.

{2}r <number>{1} - show videos related to video <number>.
{2}u <number>{1} - show videos uploaded by uploader of video <number>.
{2}c <number>{1} - view comments for video <number>
""".format(c.ul, c.w, c.y)),

    ("edit", "Editing / Manipulating Results", """
{0}Editing and Manipulating Results{1}

{2}rm <number(s)>{1} - remove items from displayed results.
{2}sw <number>,<number>{1} - swap two items.
{2}mv <number>,<number>{1} - move item <number> to position <number>.
{2}save <name>{1} - save displayed items as a local playlist.

{2}shuffle{1} - Shuffle the displayed results.
""".format(c.ul, c.w, c.y)),

    ("download", "Downloading and Playback", """
{0}Downloading and Playback{1}

{2}set show_video true{1} - play video instead of audio.

{2}<number(s)>{1} - play specified items, separated by commas.
              e.g., {2}1-3,5{1} plays items 1, 2, 3 and 5

{2}d <number>{1} - view downloads available for an item.
{2}da <number(s)>{1} - download best available audio file(s).
{2}dv <number(s)>{1} - download best available video file(s).
{2}dapl <url or id>{1} - download YouTube playlist (audio) by url or id.
{2}dvpl <url or id>{1} - download YouTube playlist (video) by url or id.
{2}daupl <username>{1} - download user's YouTube playlists (audio).
{2}dvupl <username>{1} - download user's YouTube playlists (video).
{2}dlurl <url or id>{1} download a YouTube video by url or video id.
{2}playurl <url or id>{1} play a YouTube video by url or id.

{2}all{1} or {2}*{1} - play all displayed items.
{2}repeat <number(s)>{1} - play and repeat the specified items.
{2}shuffle <number(s)>{1} - play specified items in random order.
""".format(c.ul, c.w, c.y)),

    ("dl-command", "Downloading Using External Application", """
{0}Download Using A Custom Application{1}

Use {2}set download_command <command>{1} to specify a custom command to use for
downloading.

mps-youtube will make the following substitutions:

%u - url of the remote file to download
%d - download directory as set in DDIR in mps-youtube config
%f - filename (determined by title and filetype)
%F - full file path (%d/%f)

for example, to download using aria2c (http://aria2.sourceforge.net), enter:

    {2}set download_command aria2c --dir=%d --out=%f %u{1}

Note that using a custom download command does not support transcoding the
downloaded file to another format using mps-youtube.
""".format(c.ul, c.w, c.y)),


    ("encode", "Encoding to MP3 and other formats", """
{0}Encoding to MP3 and other formats{1}

Enter {2}encoders{1} to view available encoding presets
Enter {2}set encoder <number>{1} to apply an encoding preset for downloads

This feature requires that ffmpeg or avconv is installed on your system and is
available in the system path.

The encoding presets can be modified by editing the text config file which
resides at:
   {3}
""".format(c.ul, c.w, c.y, g.TCFILE)),

    ("playlists", "Using Local Playlists", """
{0}Using Local Playlists{1}

{2}add <number(s)>{1} - add items to the current playlist.
{2}add <number(s)> <playlist>{1} - add items to the specified playlist.
     (<playlist> will be created if it doesn't already exist)

{2}vp{1} - view current playlist.
{2}ls{1} - list saved playlists.
{2}mv <old name or ID> <new name>{1} - rename a playlist.
{2}rmp <playlist_name or ID>{1} - delete a playlist from disk.

{2}open <name or ID>{1} - open a saved playlist as the current playlist.
{2}play <name or ID>{1} - play a saved playlist directly.
{2}view <name or ID>{1} - view a playlist (current playlist left intact).
{2}save{1} or {2}save <name>{1} - save the displayed items as a playlist.

{2}rm <number(s)>{1} - remove items from displayed results.
{2}sw <number>,<number>{1} - swap two items.
{2}mv <number>,<number>{1} - move item <number> to position <number>.
""".format(c.ul, c.w, c.y)),

    ("invoke", "Invocation Parameters", """
{0}Invocation{1}

All mpsyt commands can be entered from the command line.  For example;

  {2}mpsyt dlurl <url or id>{1} to download a YouTube video by url or id
  {2}mpsyt playurl <url or id>{1} to play a YouTube video by url or id
  {2}mpsyt /mozart{1} to search
  {2}mpsyt //best songs of 2010{1} for a playlist search
  {2}mpsyt play <playlist name or ID>{1} to play a saved playlist
  {2}mpsyt ls{1} to list saved playlists

For further automation, a series of commands can be entered separated by
commas (,).  E.g.,

  {2}mpsyt open 1, 2-4{1} - play items 2-4 of first saved playlist
  {2}mpsyt //the doors, 1, all -a{1} - open YouTube playlist and play audio

If you need to enter an actual comma on the command line, use {2},,{1} instead.
""".format(c.ul, c.w, c.y)),

    ("config", "Configuration Options", """
{0}Configuration{1}

{2}set{1} - view current configuration
{2}set <item> default{1} - set an item to its default value
{2}set all default{1} - restore default settings
{2}set checkupdate true|false{1} - check for updates on exit
{2}set colours true|false{1} - use colours in display output
{2}set columns <columns>{1} - select extra displayed fields in search results:
     (valid: views comments rating date user likes dislikes category)
{2}set ddir <download direcory>{1} - set where downloads are saved
{2}set download_command <command>{1} - type {2}help dl-command{1} for info
{2}set encoder <number>{1} - set encoding preset for downloaded files
{2}set fullscreen true|false{1} - output video content in full-screen mode
{2}set max_res <number>{1} - play / download maximum video resolution height{3}
{2}set notifier <notifier app>{1} - call <notifier app> with each new song title
{2}set order <relevance|date|views|rating>{1} search result ordering
{2}set overwrite true|false{1} - overwrite existing files (skip if false)
{2}set player <player app>{1} - use <player app> for playback
{2}set playerargs <args>{1} - use specified arguments with player
{2}set search_music true|false{1} - search only music (all categories if false)
{2}set show_mplayer_keys true|false{1} - show keyboard help for mplayer and mpv
{2}set show_status true|false{1} - show status messages and progress
{2}set show_video true|false{1} - show video output (audio only if false)
{2}set window_pos <top|bottom>-<left|right>{1} - set player window position
{2}set window_size <number>x<number>{1} - set player window width & height
""".format(c.ul, c.w, c.y, '\n{0}set max_results <number>{1} - show <number> re'
           'sults when searching (max 50)'.format(c.y, c.w) if not
           g.detectable_size else '')),

    ("tips", "Advanced Tips", """
{0}Advanced Tips{1}

Use {2}-w{1}, {2}-f{1} or {2}-a{1} with your choice to override the configured\
 setting and
play items in windowed, fullscreen or audio modes.  E.g., 1-4 -a

When specifying columns with {2}set columns{1} command, append :N to set\
 width.
    E.g.: {2}set columns date views user:17 likes{1}

When using {2}open{1}, {2}view{1} or {2}play{1} to access a local playlist, \
you can enter
the first few characters instead of the whole name.

Use {2}5-{1} to select items 5 upward and {2}-5{1} to select up to item 5. \
This can be
included with other choices. e.g., 5,3,7-,-2
You can use spaces instead of commas: 5 3 7- -2
Reversed ranges also work. eg., 5-2

{2}dump{1} - to show entire contents of an opened YouTube playlist.
       (useful for playing or saving entire playlists, use {2}undump{1} to \
undo)

{2}set player mpv{1} or {2}set player mplayer{1} - change player application

Use {2}1{1} and {2}0{1} in place of true and false when using the {2}set{1} \
command
""".format(c.ul, c.w, c.y)),

    ("new", "New Features", """
{0}New Features in v0.2.2{1}

 - Display playing resolution / bitrate in status line (Brebiche38)

 - Skip to previously played item (ids1024)

 - Enable custom keymap using mplayer/mpv input.conf file (ids1024)

 - Enable custom downloader application (ids1024 & np1)

""".format(c.ul, c.w, c.y))]

if __name__ == "__main__":
    init()
    main()<|MERGE_RESOLUTION|>--- conflicted
+++ resolved
@@ -31,15 +31,11 @@
 
 from xml.etree import ElementTree as ET
 from . import terminalsize
+import multiprocessing
 import unicodedata
 import collections
 import subprocess
 import threading
-<<<<<<< HEAD
-import multiprocessing
-# import __main__
-=======
->>>>>>> ba812b39
 import platform
 import tempfile
 import difflib
