#!/usr/bin/env python

"""
mps-youtube.

https://github.com/np1/mps-youtube

Copyright (C) 2014 nagev

This program is free software: you can redistribute it and/or modify
it under the terms of the GNU General Public License as published by
the Free Software Foundation, either version 3 of the License, or
(at your option) any later version.

This program is distributed in the hope that it will be useful,
but WITHOUT ANY WARRANTY; without even the implied warranty of
MERCHANTABILITY or FITNESS FOR A PARTICULAR PURPOSE.  See the
GNU General Public License for more details.

You should have received a copy of the GNU General Public License
along with this program.  If not, see <http://www.gnu.org/licenses/>.

"""

from __future__ import print_function

__version__ = "0.01.47"
__author__ = "nagev"
__license__ = "GPLv3"

from xml.etree import ElementTree as ET
from . import terminalsize
import unicodedata
import collections
import subprocess
import threading
import __main__
import tempfile
import difflib
import logging
import random
import locale
import socket
import shlex
import time
import math
import pafy
import json
import sys
import re
import os


try:
    # pylint: disable=F0401
    from colorama import init as init_colorama, Fore, Style
    has_colorama = True

except ImportError:
    has_colorama = False

try:
    import readline
    readline.set_history_length(2000)
    has_readline = True

except ImportError:
    has_readline = False

try:
    import xerox
    has_xerox = True

except ImportError:
    has_xerox = False

# Python 3 compatibility hack

if sys.version_info[:2] >= (3, 0):
    # pylint: disable=E0611,F0401
    import pickle
    from urllib.request import build_opener
    from urllib.error import HTTPError, URLError
    from urllib.parse import urlencode
    uni, byt, xinput = str, bytes, input

else:
    from urllib2 import build_opener, HTTPError, URLError
    import cPickle as pickle
    from urllib import urlencode
    uni, byt, xinput = unicode, str, raw_input
    uni = unicode


def utf8_encode(x):
    """ Encode Unicode. """
    return x.encode("utf8") if type(x) == uni else x


def utf8_decode(x):
    """ Decode Unicode. """
    return x.decode("utf8") if type(x) == byt else x

mswin = os.name == "nt"
not_utf8_environment = mswin or "UTF-8" not in os.environ.get("LANG", "")


def member_var(x):
    """ Return True if x is a member variable. """
    return not(x.startswith("__") or callable(x))


locale.setlocale(locale.LC_ALL, "")  # for date formatting


def getxy(wh=None):
    """ Get terminal size, terminal width and max-results. """
    if g.detectable_size:
        x, y = terminalsize.get_terminal_size()
        max_results = y - 4 if y < 54 else 50
        max_results = 1 if y <= 5 else max_results

    else:
        x, max_results = Config.CONSOLE_WIDTH.get, Config.MAX_RESULTS.get
        y = max_results + 4

    retval = dict(width=x, height=y, max_results=max_results)
    return (x, y, max_results) if not wh else retval[wh]


def utf8_replace(txt):
    """ Replace unsupported characters in unicode string, returns unicode. """
    sse = sys.stdout.encoding
    txt = txt.encode(sse, "replace").decode("utf8", "ignore")
    return txt


def xenc(stuff):
    """ Replace unsupported characters. """
    if g.isatty:
        return utf8_replace(stuff) if not_utf8_environment else stuff

    else:
        return stuff.encode("utf8", errors="replace")


def xprint(stuff, end=None):
    """ Compatible print. """
    print(xenc(stuff), end=end)


def mswinfn(filename):
    """ Fix filename for Windows. """
    if mswin:
        filename = utf8_replace(filename) if not_utf8_environment else filename
        allowed = re.compile(r'[^\\/?*$\'"%&:<>|]')
        filename = "".join(x if allowed.match(x) else "_" for x in filename)

    return filename


def get_default_ddir():
    """ Get system default Download directory, append mps dir. """
    user_home = os.path.expanduser("~")
    join, exists = os.path.join, os.path.exists

    if mswin:
        return join(user_home, "Downloads", "mps")

    USER_DIRS = join(user_home, ".config", "user-dirs.dirs")
    DOWNLOAD_HOME = join(user_home, "Downloads")

    # define ddir by (1) env var, (2) user-dirs.dirs file,
    #                (3) existing ~/Downloads dir (4) ~

    if 'XDG_DOWNLOAD_DIR' in os.environ:
        ddir = os.environ['XDG_DOWNLOAD_DIR']

    elif exists(USER_DIRS):
        lines = open(USER_DIRS).readlines()
        defn = [x for x in lines if x.startswith("XDG_DOWNLOAD_DIR")]

        if len(defn) == 1:
            ddir = defn[0].split("=")[1].replace('"', '')
            ddir = ddir.replace("$HOME", user_home).strip()

        else:
            ddir = DOWNLOAD_HOME if exists(DOWNLOAD_HOME) else user_home

    else:
        ddir = DOWNLOAD_HOME if exists(DOWNLOAD_HOME) else user_home

    ddir = utf8_decode(ddir)
    return os.path.join(ddir, "mps")


def get_config_dir():
    """ Get user's configuration directory. Migrate to new mps name if old."""
    if mswin:
        confdir = os.environ["APPDATA"]

    elif 'XDG_CONFIG_HOME' in os.environ:
        confdir = os.environ['XDG_CONFIG_HOME']

    else:
        confdir = os.path.join(os.path.expanduser("~"), '.config')

    mps_confdir = os.path.join(confdir, "mps-youtube")
    old_confdir = os.path.join(confdir, "pms-youtube")

    if os.path.exists(old_confdir) and not os.path.exists(mps_confdir):
        os.rename(old_confdir, mps_confdir)

    elif not os.path.exists(mps_confdir):
        os.makedirs(mps_confdir)

    return mps_confdir


def get_mpv_version(exename="mpv"):
    """ Get version of mpv as 3-tuple. """
    o = utf8_decode(subprocess.check_output([exename, "--version"]))
    re_ver = re.compile(r"%s (\d+)\.(\d+)\.(\d+)" % exename)

    for line in o.split("\n"):
        m = re_ver.match(line)

        if m:
            v = tuple(map(int, m.groups()))
            dbg("%s version %s.%s.%s detected", exename, *v)
            return v

    dbg("%sFailed to detect mpv version%s", c.r, c.w)
    return -1, 0, 0


def has_exefile(filename):
    """ Check whether file exists in path and is executable. """
    paths = os.environ.get("PATH", []).split(os.pathsep)
    dbg("searching path for %s", filename)

    for path in paths:
        exepath = os.path.join(path, filename)

        if os.path.exists(exepath):
            if os.path.isfile(exepath):

                if os.access(exepath, os.X_OK):
                    dbg("found at %s", exepath)
                    return exepath

    return False


def get_content_length(url, preloading=False):
    """ Return content length of a url. """
    prefix = "preload: " if preloading else ""
    dbg(c.y + prefix + "getting content-length header" + c.w)
    response = utf8_decode(g.urlopen(url))
    headers = response.headers
    cl = headers['content-length']
    return int(cl)


class Video(object):

    """ Class to represent a YouTube video. """

    def __init__(self, ytid=None, title=None, length=None):
        """ class members. """
        self.ytid = ytid
        self.title = title
        self.length = int(length)


def prune_streams():
    """ Keep cache size in check. """
    while len(g.pafs) > g.max_cached_streams:
        g.pafs.popitem(last=False)

    while len(g.streams) > g.max_cached_streams:
        g.streams.popitem(last=False)

    # prune time expired items

    now = time.time()
    oldpafs = [k for k in g.pafs if g.pafs[k].expiry < now]

    if len(oldpafs):
        dbg(c.r + "%s old pafy items pruned%s", len(oldpafs), c.w)

    for oldpaf in oldpafs:
        g.pafs.pop(oldpaf, 0)

    oldstreams = [k for k in g.streams if g.streams[k]['expiry'] < now]

    if len(oldstreams):
        dbg(c.r + "%s old stream items pruned%s", len(oldstreams), c.w)

    for oldstream in oldstreams:
        g.streams.pop(oldstream, 0)

    dbg(c.b + "paf: %s, streams: %s%s", len(g.pafs), len(g.streams), c.w)


def get_pafy(item, force=False, callback=None):
    """ Get pafy object for an item. """
    def nullfunc(x):
        """ Function that returns None. """
        return None

    callback_fn = callback or nullfunc
    cached = g.pafs.get(item.ytid)

    if not force and cached and cached.expiry > time.time():
        dbg("get pafy cache hit for %s", cached.title)
        cached.fresh = False
        return cached

    else:

        try:
            p = pafy.new(item.ytid, callback=callback_fn)

        except IOError as e:

            if "pafy" in uni(e):
                dbg(c.p + "retrying failed pafy get: " + item.ytid + c.w)
                p = pafy.new(item.ytid, callback=callback)

            else:
                raise

        g.pafs[item.ytid] = p
        p.fresh = True
        thread = "preload: " if not callback else ""
        dbg("%s%sgot new pafy object: %s%s" % (c.y, thread, p.title[:26], c.w))
        dbg("%s%sgot new pafy object: %s%s" % (c.y, thread, p.videoid, c.w))
        return p


def get_streams(vid, force=False, callback=None, threeD=False):
    """ Get all streams as a dict.  callback function passed to get_pafy. """
    now = time.time()
    ytid = vid.ytid
    have_stream = g.streams.get(ytid) and g.streams[ytid]['expiry'] > now
    prfx = "preload: " if not callback else ""

    if not force and have_stream:
        ss = uni(int(g.streams[ytid]['expiry'] - now) // 60)
        dbg("%s%sGot streams from cache (%s mins left)%s", c.g, prfx, ss, c.w)
        return g.streams.get(ytid)['meta']

    p = get_pafy(vid, force=force, callback=callback)
    ps = p.allstreams if threeD else [x for x in p.allstreams if not x.threed]

    try:
        # test urls are valid
        [x.url for x in ps]

    except TypeError:
        # refetch if problem
        dbg("%s****Type Error in get_streams. Retrying%s", c.r, c.w)
        p = get_pafy(vid, force=True, callback=callback)
        ps = p.allstreams if threeD else [x for x in p.allstreams
                                          if not x.threed]

    streams = []

    for s in ps:
        x = dict(url=s.url,
                 ext=s.extension,
                 quality=s.quality,
                 mtype=s.mediatype,
                 size=-1)
        streams.append(x)

    g.streams[ytid] = dict(expiry=p.expiry, meta=streams)
    prune_streams()
    return streams


def select_stream(slist, q=0, audio=False, m4a_ok=True, maxres=None):
    """ Select a stream from stream list. """
    maxres = maxres or Config.MAX_RES.get
    slist = slist['meta'] if type(slist) == dict else slist
    au_streams = [x for x in slist if x['mtype'] == "audio"]

    def okres(x):
        """ Return True if resolution is within user specified maxres. """
        return int(x['quality'].split("x")[1]) <= maxres

    def getq(x):
        """ Return height aspect of resolution, eg 640x480 => 480. """
        return int(x['quality'].split("x")[1])

    vo_streams = [x for x in slist if x['mtype'] == "normal" and okres(x)]
    vo_streams = sorted(vo_streams, key=getq, reverse=True)

    if not m4a_ok:
        au_streams = [x for x in au_streams if not x['ext'] == "m4a"]

    streams = au_streams if audio else vo_streams
    dbg("select stream, q: %s, audio: %s, len: %s", q, audio, len(streams))

    try:
        ret = streams[q]

    except IndexError:
        ret = streams[0] if q and len(streams) else None

    return ret


def get_size(ytid, url, preloading=False):
    """ Get size of stream, try stream cache first. """
    # try cached value
    stream = [x for x in g.streams[ytid]['meta'] if x['url'] == url][0]
    size = stream['size']
    prefix = "preload: " if preloading else ""

    if not size == -1:
        dbg("%s%susing cached size: %s%s", c.g, prefix, size, c.w)

    else:
        writestatus("Getting content length", mute=preloading)
        stream['size'] = get_content_length(url, preloading=preloading)
        dbg("%s%s - content-length: %s%s", c.y, prefix, stream['size'], c.w)

    return stream['size']


class ConfigItem(object):

    """ A configuration item. """

    def __init__(self, name, value, minval=None, maxval=None, check_fn=None):
        """ If specified, the check_fn should return a dict.

        {valid: bool, message: success/fail mesage, value: value to set}

        """
        self.default = self.value = value
        self.name = name
        self.type = type(value)
        self.maxval, self.minval = maxval, minval
        self.check_fn = check_fn
        self.require_known_player = False
        self.allowed_values = []

    @property
    def get(self):
        """ Return value. """
        return self.value

    @property
    def display(self):
        """ Return value in a format suitable for display. """
        retval = self.value

        if self.name == "max_res":
            retval = uni(retval) + "p"

        return retval

    def set(self, value):
        """ Set value with checks. """
        # note: fail_msg should contain %s %s for self.name, value
        #       success_msg should not
        # pylint: disable=R0912
        # too many branches

        success_msg = fail_msg = ""
        value = value.strip()
        value_orig = value

        # handle known player not set

        if self.allowed_values and value not in self.allowed_values:
            fail_msg = "%s must be one of * - not %s"
            fail_msg = fail_msg.replace("*", ", ".join(self.allowed_values))

        if self.require_known_player and not known_player_set():
            fail_msg = "%s requires mpv or mplayer, can't set to %s"

        # handle true / false values

        elif self.type == bool:

            if value.upper() in "0 OFF NO DISABLED FALSE".split():
                value = False
                success_msg = "%s set to False" % c.c("g", self.name)

            elif value.upper() in "1 ON YES ENABLED TRUE".split():
                value = True
                success_msg = "%s set to True" % c.c("g", self.name)

            else:
                fail_msg = "%s requires True/False, got %s"

        # handle int values

        elif self.type == int:

            if not value.isdigit():
                fail_msg = "%s requires a number, got %s"

            else:
                value = int(value)

                if self.maxval and self.minval:

                    if not self.minval <= value <= self.maxval:
                        m = " must be between %s and %s, got "
                        m = m % (self.minval, self.maxval)
                        fail_msg = "%s" + m + "%s"

                if not fail_msg:
                    dispval = value or "None"
                    success_msg = "%s set to %s" % (c.c("g", self.name),
                                                    dispval)

        # handle space separated list

        elif self.type == list:
            success_msg = "%s set to %s" % (c.c("g", self.name), value)
            value = value.split()

        # handle string values

        elif self.type == str:
            dispval = value or "None"
            success_msg = "%s set to %s" % (c.c("g", self.name),
                                            c.c("g", dispval))

        # handle failure

        if fail_msg:
            failed_val = value_orig.strip() or "<nothing>"
            colvals = c.y + self.name + c.w, c.y + failed_val + c.w
            return fail_msg % colvals

        elif self.check_fn:
            checked = self.check_fn(value)
            value = checked.get("value") or value

            if checked['valid']:
                value = checked.get("value", value)
                self.value = value
                saveconfig()
                return checked.get("message", success_msg)

            else:
                return checked.get('message', fail_msg)

        elif success_msg:
            self.value = value
            saveconfig()
            return success_msg


def check_console_width(val):
    """ Show ruler to check console width. """
    valid = True
    message = "-" * val + "\n"
    message += "console_width set to %s, try a lower value if above line ove"\
        "rlaps" % val
    return dict(valid=valid, message=message)


def check_ddir(d):
    """ Check whether dir is a valid directory. """
    if os.path.isdir(d):
        message = "Downloads will be saved to " + c.y + d + c.w
        return dict(valid=True, message=message)

    else:
        message = "Not a valid directory: " + c.r + d + c.w
        return dict(valid=False, message=message)


def check_win_pos(pos):
    """ Check window position input. """
    if not pos.strip():
        return dict(valid=True, message="Window position not set (default)")

    pos = pos.lower()
    reg = r"(TOP|BOTTOM).?(LEFT|RIGHT)"

    if not re.match(reg, pos, re.I):
        msg = "Try something like top-left or bottom-right (or default)"
        return dict(valid=False, message=msg)

    else:
        p = re.match(reg, pos, re.I).groups()
        p = "%s-%s" % p
        msg = "Window position set to %s" % p
        return dict(valid=True, message=msg, value=p)


def check_win_size(size):
    """ Check window size input. """
    if not size.strip():
        return dict(valid=True, message="Window size not set (default)")

    size = size.lower()
    reg = r"\d{1,4}x\d{1,4}"

    if not re.match(reg, size, re.I):
        msg = "Try something like 720x480"
        return dict(valid=False, message=msg)

    else:
        return dict(valid=True, value=size)


def check_colours(val):
    """ Check whether colour config value can be set. """
    if val and mswin and not has_colorama:
        message = "The colorama module needs to be installed for colour output"
        return dict(valid=False, message=message)

    else:
        return dict(valid=True)


def check_player(player):
    """ Check player exefile exists and get mpv version. """
    if has_exefile(player):

        if "mpv" in player:
            g.mpv_version = get_mpv_version()
            version = "%s.%s.%s" % g.mpv_version
            fmt = c.g, c.w, c.g, c.w, version
            msg = "%splayer%s set to %smpv%s (version %s)" % fmt
            return dict(valid=True, message=msg)

        else:
            msg = "%splayer%s set to %s%s%s" % (c.g, c.w, c.g, player, c.w)
            return dict(valid=True, message=msg)

    else:
        msg = "Unknown player %s%s%s" % (c.r, player, c.w)
        return dict(valid=False, message=msg)


class Config(object):

    """ Holds various configuration values. """

    ORDER = ConfigItem("order", "relevance")
    ORDER.allowed_values = "relevance date views rating".split()
    MAX_RESULTS = ConfigItem("max_results", 19, maxval=50, minval=1)
    CONSOLE_WIDTH = ConfigItem("console_width", 80, minval=70, maxval=880,
                               check_fn=check_console_width)
    MAX_RES = ConfigItem("max_res", 2160, minval=192, maxval=2160)
    PLAYER = ConfigItem("player", "mplayer", check_fn=check_player)
    PLAYERARGS = ConfigItem("playerargs", "")
    NOTIFIER = ConfigItem("notifier", "")
    CHECKUPDATE = ConfigItem("checkupdate", True)
    SHOW_MPLAYER_KEYS = ConfigItem("show_mplayer_keys", True)
    SHOW_MPLAYER_KEYS.require_known_player = True
    FULLSCREEN = ConfigItem("fullscreen", False)
    FULLSCREEN.require_known_player = True
    SHOW_STATUS = ConfigItem("show_status", True)
    COLUMNS = ConfigItem("columns", "")
    DDIR = ConfigItem("ddir", get_default_ddir(), check_fn=check_ddir)
    OVERWRITE = ConfigItem("overwrite", True)
    SHOW_VIDEO = ConfigItem("show_video", False)
    SEARCH_MUSIC = ConfigItem("search_music", True)
    WINDOW_POS = ConfigItem("window_pos", "", check_fn=check_win_pos)
    WINDOW_POS.require_known_player = True
    WINDOW_SIZE = ConfigItem("window_size", "", check_fn=check_win_size)
    WINDOW_SIZE.require_known_player = True
    COLOURS = ConfigItem("colours",
                         False if mswin and not has_colorama else True,
                         check_fn=check_colours)


class Playlist(object):

    """ Representation of a playist, has list of songs. """

    def __init__(self, name=None, songs=None):
        """ class members. """
        self.name = name
        self.creation = time.time()
        self.songs = songs or []

    @property
    def is_empty(self):
        """ Return True / False if songs are populated or not. """
        return bool(not self.songs)

    @property
    def size(self):
        """ Return number of tracks. """
        return len(self.songs)

    @property
    def duration(self):
        """ Sum duration of the playlist. """
        duration = sum(s.length for s in self.songs)
        duration = time.strftime('%H:%M:%S', time.gmtime(int(duration)))
        return duration


class g(object):

    """ Class for holding globals that are needed throught the module. """

    meta = {}
    detectable_size = False
    command_line = False
    debug_mode = False
    preload_disabled = False
    urlopen = None
    isatty = sys.stdout.isatty()
    ytpls = []
    mpv_version = 0, 0, 0
    browse_mode = "normal"
    preloading = []
    # expiry = 5 * 60 * 60  # 5 hours
    blank_text = "\n" * 200
    helptext = []
    max_retries = 3
    max_cached_streams = 1500
    url_memo = collections.OrderedDict()
    model = Playlist(name="model")
    last_search_query = {}
    current_page = 1
    active = Playlist(name="active")
    text = {}
    userpl = {}
    ytpl = {}
    pafs = collections.OrderedDict()
    streams = collections.OrderedDict()
    pafy_pls = {}  #
    last_opened = message = content = ""
    config = [x for x in sorted(dir(Config)) if member_var(x)]
    configbool = [x for x in config if type(getattr(Config, x)) is bool]
    defaults = {setting: getattr(Config, setting) for setting in config}
    suffix = "3" if sys.version_info[:2] >= (3, 0) else ""
    CFFILE = os.path.join(get_config_dir(), "config")
    OLD_PLFILE = os.path.join(get_config_dir(), "playlist" + suffix)
    PLFILE = os.path.join(get_config_dir(), "playlist_v2")
    CACHEFILE = os.path.join(get_config_dir(), "cache_py_" + sys.version[0:5])
    READLINE_FILE = None
    playerargs_defaults = {
        "mpv": {
            "msglevel": {"<0.4": "--msglevel=all=no:statusline=status",
                         ">=0.4": "--msg-level=all=no:statusline=status"},
            "title": "--title",
            "fs": "--fs",
            "novid": "--no-video",
            "ignidx": "--demuxer-lavf-o=fflags=+ignidx",
            "geo": "--geometry"},
        "mplayer": {
            "title": "-title",
            "fs": "-fs",
            "novid": "-novideo",
            # "ignidx": "-lavfdopts o=fflags=+ignidx".split()
            "ignidx": "",
            "geo": "-geometry"}
        }


def get_version_info():
    """ Return version and platform info. """
    import platform
    out = ("\nmpsyt version  : %s " % __version__)
    out += ("\npafy version   : %s" % pafy.__version__)
    out += ("\nPython version : %s" % sys.version)
    out += ("\nProcessor      : %s" % platform.processor())
    out += ("\nMachine type   : %s" % platform.machine())
    out += ("\nArchitecture   : %s, %s" % platform.architecture())
    out += ("\nPlatform       : %s" % platform.platform())
    out += ("\nsys.stdout.enc : %s" % sys.stdout.encoding)
    out += ("\ndefault enc    : %s" % sys.getdefaultencoding())
    envs = "TERM SHELL LANG LANGUAGE".split()

    for env in envs:
        value = os.environ.get(env)
        out += "\nenv:%-11s: %s" % (env, value) if value else ""

    return out


def process_cl_args(args):
    """ Process command line arguments. """
    if "--version" in args:
        print(get_version_info())
        print("")
        sys.exit()

    if "--help" in args:

        for x in g.helptext:
            print(x[2])

        sys.exit()

    g.command_line = "playurl" in args or "dlurl" in args
    g.blank_text = "" if g.command_line else g.blank_text

    if "--no-preload" in sys.argv:
        g.preload_disabled = True
        list_update("--no-preload", sys.argv, remove=True)


def init():
    """ Initial setup. """
    __main__.Playlist = Playlist
    __main__.Video = Video

    init_text()
    init_readline()
    init_opener()
    init_cache()

    # set player to mpv if no config file exists and mpv is installed
    E = os.path.exists
    if not E(g.CFFILE) and not has_exefile("mplayer") and has_exefile("mpv"):
        Config.PLAYER = ConfigItem("player", "mpv")
        saveconfig()

    else:
        import_config()

    # check mpv version

    if "mpv" in Config.PLAYER.get:
        g.mpv_version = get_mpv_version()

    # setup colorama
    if has_colorama and mswin:
        init_colorama()

    process_cl_args(sys.argv)


def init_cache():
    """ Import cache file. """
    if os.path.isfile(g.CACHEFILE):

        try:

            with open(g.CACHEFILE, "rb") as cf:
                g.streams = pickle.load(cf)

            dbg(c.g + "%s cached streams imported%s", uni(len(g.streams)), c.w)

        except (EOFError, IOError):
            dbg(c.r + "Cache file failed to open" + c.w)

        prune_streams()


def init_readline():
    """ Enable readline for input history. """
    if g.command_line:
        return

    if has_readline:
        g.READLINE_FILE = os.path.join(get_config_dir(), "input_history")

        if os.path.exists(g.READLINE_FILE):
            readline.read_history_file(g.READLINE_FILE)
            dbg(c.g + "Read history file" + c.w)


def init_opener():
    """ Set up url opener. """
    opener = build_opener()
    ua = "Mozilla/5.0 (compatible; MSIE 9.0; Windows NT 6.1; WOW64; "
    ua += "Trident/5.0)"
    opener.addheaders = [("User-Agent", ua)]
    g.urlopen = opener.open


def known_player_set():
    """ Return true if the set player is known. """
    for allowed_player in g.playerargs_defaults:
        regex = r'(?:^%s$)|(?:\b%s$)' % ((allowed_player,) * 2)
        match = re.search(regex, Config.PLAYER.get)

        if mswin:
            match = re.search(regex, Config.PLAYER.get, re.IGNORECASE)

        if match:
            return True

    return False


def showconfig(_):
    """ Dump config data. """
    width = getxy("width")
    width -= 30
    s = "  %s%-17s%s : %s\n"
    out = "  %s%-17s   %s%s%s\n" % (c.ul, "Key", "Value", " " * width, c.w)

    for setting in g.config:
        val = getattr(Config, setting)

        # don't show player specific settings if unknown player
        if not known_player_set() and val.require_known_player:
            continue

        out += s % (c.g, setting.lower(), c.w, val.display)

    g.content = out
    g.message = "Enter %sset <key> <value>%s to change\n" % (c.g, c.w)
    g.message += "Enter %sset all default%s to reset all" % (c.g, c.w)


def saveconfig():
    """ Save current config to file. """
    config = {setting: getattr(Config, setting).value for setting in g.config}

    with open(g.CFFILE, "wb") as cf:
        pickle.dump(config, cf, protocol=2)

    dbg(c.p + "Saved config: " + g.CFFILE + c.w)


def savecache():
    """ Save stream cache. """
    with open(g.CACHEFILE, "wb") as cf:
        pickle.dump(g.streams, cf, protocol=2)

    dbg(c.p + "saved cache file: " + g.CACHEFILE + c.w)


def import_config():
    """ Override config if config file exists. """
    if os.path.exists(g.CFFILE):

        with open(g.CFFILE, "rb") as cf:
            saved_config = pickle.load(cf)

        for k, v in saved_config.items():

            try:
                getattr(Config, k).value = v

            except AttributeError:  # Ignore unrecognised data in config
                dbg("Unrecognised config item: %s", k)

        # Update config files from versions <= 0.01.41
        if type(Config.PLAYERARGS.get) == list:
            Config.WINDOW_POS.value = "top-right"
            redundant = ("-really-quiet --really-quiet -prefer-ipv4 -nolirc "
                         "-fs --fs".split())

            for r in redundant:
                dbg("removing redundant arg %s", r)
                list_update(r, Config.PLAYERARGS.value, remove=True)

            Config.PLAYERARGS.value = " ".join(Config.PLAYERARGS.get)
            saveconfig()


class c(object):

    """ Class for holding colour code values. """

    if mswin and has_colorama:
        white = Style.RESET_ALL
        ul = Style.DIM + Fore.YELLOW
        red, green, yellow = Fore.RED, Fore.GREEN, Fore.YELLOW
        blue, pink = Fore.CYAN, Fore.MAGENTA

    elif mswin:
        Config.COLOURS.value = False

    else:
        white = "\x1b[%sm" % 0
        ul = "\x1b[%sm" * 3 % (2, 4, 33)
        cols = ["\x1b[%sm" % n for n in range(91, 96)]
        red, green, yellow, blue, pink = cols

    if not Config.COLOURS.get:
        ul = red = green = yellow = blue = pink = white = ""
    r, g, y, b, p, w = red, green, yellow, blue, pink, white

    @classmethod
    def c(cls, colour, text):
        """ Return coloured text. """
        return getattr(cls, colour) + text + cls.w


def setconfig(key, val):
    """ Set configuration variable. """
    key = key.replace("-", "_")
    if key.upper() == "ALL" and val.upper() == "DEFAULT":

        for ci in g.config:
            getattr(Config, ci).value = getattr(Config, ci).default

        saveconfig()
        message = "Default configuration reinstated"

    elif not key.upper() in g.config:
        message = "Unknown config item: %s%s%s" % (c.r, key, c.w)

    elif val.upper() == "DEFAULT":
        att = getattr(Config, key.upper())
        att.value = att.default
        message = "%s%s%s set to %s%s%s (default)"
        dispval = att.display or "None"
        message = message % (c.y, key, c.w, c.y, dispval, c.w)
        saveconfig()

    else:
        # saveconfig() will be called by Config.set() method
        message = getattr(Config, key.upper()).set(val)

    showconfig(1)
    g.message = message


def F(key, nb=0, na=0, percent=r"\*", nums=r"\*\*", textlib=None):
    """Format text.

    nb, na indicate newlines before and after to return
    percent is the delimter for %s
    nums is the delimiter for the str.format command (**1 will become {1})
    textlib is the dictionary to use (defaults to g.text if not given)

    """
    textlib = textlib or g.text

    assert key in textlib
    text = textlib[key]
    percent_fmt = textlib.get(key + "_")
    number_fmt = textlib.get("_" + key)

    if number_fmt:
        text = re.sub(r"(%s(\d))" % nums, "{\\2}", text)
        text = text.format(*number_fmt)

    if percent_fmt:
        text = re.sub(r"%s" % percent, r"%s", text)
        text = text % percent_fmt

    text = re.sub(r"&&", r"%s", text)

    return "\n" * nb + text + c.w + "\n" * na


def init_text():
    """ Set up text. """
    g.text = {

        "exitmsg": ("**0mps-youtube - **1http://github.com/np1/mps-youtube**0"
                    "\nReleased under the GPLv3 license\n"
                    "(c) 2014 nagev**2\n"""),
        "_exitmsg": (c.r, c.b, c.w),

        # Error / Warning messages

        'no playlists': "*No saved playlists found!*",
        'no playlists_': (c.r, c.w),
        'pl bad name': '*&&* is not valid a valid name. Ensure it starts with'
                       ' a letter or _',
        'pl bad name_': (c.r, c.w),
        'pl not found': 'Playlist *&&* unknown. Saved playlists are shown '
                        'above',
        'pl not found_': (c.r, c.w),
        'pl not found advise ls': 'Playlist "*&&*" not found. Use *ls* to '
                                  'list',
        'pl not found advise ls_': (c.y, c.w, c.g, c.w),
        'pl empty': 'Playlist is empty!',
        'advise add': 'Use *add N* to add a track',
        'advise add_': (c.g, c.w),
        'advise search': 'Search for items and then use *add* to add them',
        'advise search_': (c.g, c.w),
        'no data': 'Error fetching data. Possible network issue.'
                   '\n*&&*',
        'no data_': (c.r, c.w),
        'use dot': 'Start your query with a *.* to perform a search',
        'use dot_': (c.g, c.w),
        'cant get track': 'Problem playing last item: *&&*',
        'cant get track_': (c.r, c.w),
        'track unresolved': 'Sorry, this track is not available',
        'no player': '*&&* was not found on this system',
        'no player_': (c.y, c.w),
        'no pl match for rename': '*Couldn\'t find matching playlist to '
                                  'rename*',
        'no pl match for rename_': (c.r, c.w),
        'invalid range': "*Invalid item / range entered!*",
        'invalid range_': (c.r, c.w),
        '-audio': "*Warning* - the filetype you selected (m4v) has no audio!",
        '-audio_': (c.y, c.w),

        # Info messages..

        'select mux': ("Select [*&&*] to mux audio or [*Enter*] to download "
                       "without audio\nThis feature is experimental!"),
        'select mux_': (c.y, c.w, c.y, c.w),
        'pl renamed': 'Playlist *&&* renamed to *&&*',
        'pl renamed_': (c.y, c.w, c.y, c.w),
        'pl saved': 'Playlist saved as *&&*.  Use *ls* to list playlists',
        'pl saved_': (c.y, c.w, c.g, c.w),
        'pl loaded': 'Loaded playlist *&&* as current playlist',
        'pl loaded_': (c.y, c.w),
        'pl viewed': 'Showing playlist *&&*',
        'pl viewed_': (c.y, c.w),
        'pl help': 'Enter *open <name or ID>* to load a playlist',
        'pl help_': (c.g, c.w),
        'added to pl': '*&&* tracks added (*&&* total [*&&*]). Use *vp* to '
                       'view',
        'added to pl_': (c.y, c.w, c.y, c.w, c.y, c.w, c.g, c.w),
        'added to saved pl': '*&&* tracks added to *&&* (*&&* total [*&&*])',
        'added to saved pl_': (c.y, c.w, c.y, c.w, c.y, c.w, c.y, c.w),
        'song move': 'Moved *&&* to position *&&*',
        'song move_': (c.y, c.w, c.y, c.w),
        'song sw': ("Switched item *&&* with *&&*"),
        'song sw_': (c.y, c.w, c.y, c.w),
        'current pl': "This is the current playlist. Use *save <name>* to save"
                      " it",
        'current pl_': (c.g, c.w),
        'help topic': ("  Enter *help <topic>* for specific help:"),
        'help topic_': (c.y, c.w),
        'songs rm': '*&&* tracks removed &&',
        'songs rm_': (c.y, c.w)}


def save_to_file():
    """ Save playlists.  Called each time a playlist is saved or deleted. """
    with open(g.PLFILE, "wb") as plf:
        pickle.dump(g.userpl, plf, protocol=2)

    dbg(c.r + "Playlist saved\n---" + c.w)


def open_from_file():
    """ Open playlists. Called once on script invocation. """
    try:

        with open(g.PLFILE, "rb") as plf:
            g.userpl = pickle.load(plf)

    except IOError:
        # no playlist found, create a blank one
        if not os.path.isfile(g.PLFILE):
            g.userpl = {}
            save_to_file()

    except EOFError:
        print("Error opening playlists from %s" % g.PLFILE)
        sys.exit()

    # remove any cached urls from playlist file, these are now
    # stored in a separate cache file

    save = False

    for k, v in g.userpl.items():

        for song in v.songs:

            if hasattr(song, "urls"):
                dbg("remove %s: %s", k, song.urls)
                del song.urls
                save = True

    if save:
        save_to_file()


def convert_playlist_to_v2():
    """ Convert previous playlist file to v2 playlist. """
    # skip if previously done
    if os.path.isfile(g.PLFILE):
        return

    # skip if no playlist files exist
    elif not os.path.isfile(g.OLD_PLFILE):
        return

    try:
        with open(g.OLD_PLFILE, "rb") as plf:
            old_playlists = pickle.load(plf)

    except IOError:
        sys.exit("Couldn't open old playlist file")

    # rename old playlist file
    backup = g.OLD_PLFILE + "_v1_backup"

    if os.path.isfile(backup):
        sys.exit("Error, backup exists but new playlist exists not!")

    os.rename(g.OLD_PLFILE, backup)

    # do the conversion
    for plname, plitem in old_playlists.items():

        songs = []

        for video in plitem.songs:
            v = Video(video['link'], video['title'], video['duration'])
            songs.append(v)

        g.userpl[plname] = Playlist(plname, songs)

    # save as v2
    save_to_file()


def logo(col=None, version=""):
    """ Return text logo. """
    col = col if col else random.choice((c.g, c.r, c.y, c.b, c.p, c.w))
    LOGO = col + ("""\

                88888b.d88b.  88888b.  .d8888b
                888 "888 "88b 888 "88b 88K
                888  888  888 888  888 "Y8888b.
                888  888  888 888 d88P      X88
                888  888  888 88888P"   88888P'
                              888
                              888   %s%s
                              888%s%s"""
                  % (c.w + "v" + version + " (YouTube)" if version else "",
                     col, c.w, "\n\n"))

    return LOGO + c.w if not g.debug_mode else ""


def playlists_display():
    """ Produce a list of all playlists. """
    if not g.userpl:
        g.message = F("no playlists")
        return logo(c.y) + "\n\n" if g.model.is_empty else \
            generate_songlist_display()

    maxname = max(len(a) for a in g.userpl)
    out = "      {0}Saved Playlists{1}\n".format(c.ul, c.w)
    start = "      "
    fmt = "%s%s%-3s %-" + uni(maxname + 3) + "s%s %s%-7s%s %-5s%s"
    head = (start, c.b, "ID", "Name", c.b, c.b, "Count", c.b, "Duration", c.w)
    out += "\n" + fmt % head + "\n\n"

    for v, z in enumerate(sorted(g.userpl)):
        n, p = z, g.userpl[z]
        l = fmt % (start, c.g, v + 1, n, c.w, c.y, uni(p.size), c.y,
                   p.duration, c.w) + "\n"
        out += l

    return out


def mplayer_help(short=True):
    """ Mplayer help.  """
    # pylint: disable=W1402

    volume = "[{0}9{1}] volume [{0}0{1}]"
    volume = volume if short else volume + "      [{0}ctrl-c{1}] return"
    seek = u"[{0}\u2190{1}] seek [{0}\u2192{1}]"
    pause = u"[{0}\u2193{1}] SEEK [{0}\u2191{1}]       [{0}space{1}] pause"

    if not_utf8_environment:
        seek = "[{0}<-{1}] seek [{0}->{1}]"
        pause = "[{0}DN{1}] SEEK [{0}UP{1}]       [{0}space{1}] pause"

    ret = "[{0}q{1}] %s" % ("return" if short else "next track")
    fmt = "    %-20s       %-20s"
    lines = fmt % (seek, volume) + "\n" + fmt % (pause, ret)
    return lines.format(c.g, c.w)


def fmt_time(seconds):
    """ Format number of seconds to %H:%M:%S. """
    hms = time.strftime('%H:%M:%S', time.gmtime(int(seconds)))
    H, M, S = hms.split(":")

    if H == "00":
        hms = M + ":" + S

    elif H == "01" and int(M) < 40:
        hms = uni(int(M) + 60) + ":" + S

    elif H.startswith("0"):
        hms = ":".join([H[1], M, S])

    return hms


def get_tracks_from_json(jsons):
    """ Get search results from web page. """
    try:
        items = jsons['data']['items']

    except KeyError:
        items = []

    songs = []

    for item in items:
        ytid = item['id']
        cursong = Video(ytid=ytid, title=item['title'].strip(),
                        length=int(item['duration']))

        likes = item.get('likeCount', "0")
        likes = int(re.sub(r"\D", "", likes))
        total = item.get('ratingCount', 0)
        dislikes = total - likes
        g.meta[ytid] = dict(
            rating=uni(item.get('rating', "0."))
            [:4].ljust(4, "0"),
            uploader=item['uploader'],
            category=item['category'],
            aspect=item.get('aspectRatio', "custom"),
            uploaded=yt_datetime(item['uploaded'])[1],
            likes=uni(num_repr(likes)),
            dislikes=uni(num_repr(dislikes)),
            commentCount=uni(num_repr(item.get('commentCount', 0))),
            viewCount=uni(num_repr(item.get("viewCount", 0))),
            title=item['title'],
            length=uni(fmt_time(cursong.length)))

        songs.append(cursong)

    if not items:
        dbg("got unexpected data or no search results")
        return False

    return songs


def screen_update():
    """ Display content, show message, blank screen."""
    print(g.blank_text)

    if g.content:
        xprint(g.content)

    if g.message:
        xprint(g.message)

    g.message = g.content = False


def playback_progress(idx, allsongs, repeat=False):
    """ Generate string to show selected tracks, indicate current track. """
    # pylint: disable=R0914
    # too many local variables
    cw = getxy("width")
    out = "  %s%-XXs%s%s\n".replace("XX", uni(cw - 9))
    out = out % (c.ul, "Title", "Time", c.w)
    show_key_help = (Config.PLAYER.get in ["mplayer", "mpv"]
                     and Config.SHOW_MPLAYER_KEYS.get)
    multi = len(allsongs) > 1

    for n, song in enumerate(allsongs):
        length_orig = fmt_time(song.length)
        length = " " * (8 - len(length_orig)) + length_orig
        i = uea_pad(cw - 14, song.title), length, length_orig
        fmt = (c.w, "  ", c.b, i[0], c.w, c.y, i[1], c.w)

        if n == idx:
            fmt = (c.y, "> ", c.p, i[0], c.w, c.p, i[1], c.w)
            cur = i

        out += "%s%s%s%s%s %s%s%s\n" % fmt

    out += "\n" * (3 - len(allsongs))
    pos = 8 * " ", c.y, idx + 1, c.w, c.y, len(allsongs), c.w
    playing = "{}{}{}{} of {}{}{}\n\n".format(*pos) if multi else "\n\n"
    keys = mplayer_help(short=(not multi and not repeat))
    out = out if multi else generate_songlist_display(song=allsongs[0])

    if show_key_help:
        out += "\n" + keys

    else:
        playing = "{}{}{}{} of {}{}{}\n".format(*pos) if multi else "\n"
        out += "\n" + " " * (cw - 19) if multi else ""

    fmt = playing, c.r, cur[0].strip()[:cw - 19], c.w, c.w, cur[2], c.w
    out += "%s    %s%s%s %s[%s]%s" % fmt
    out += "    REPEAT MODE" if repeat else ""
    return out


def num_repr(num):
    """ Return up to four digit string representation of a number, eg 2.6m. """
    if num <= 9999:
        return uni(num)

    def digit_count(x):
        """ Return number of digits. """
        return int(math.floor(math.log10(x)) + 1)

    digits = digit_count(num)
    sig = 3 if digits % 3 == 0 else 2
    rounded = int(round(num, int(sig - digits)))
    digits = digit_count(rounded)
    suffix = "_kmBTqXYX"[(digits - 1) // 3]
    front = 3 if digits % 3 == 0 else digits % 3

    if not front == 1:
        return uni(rounded)[0:front] + suffix

    return uni(rounded)[0] + "." + uni(rounded)[1] + suffix


def real_len(u, alt=False):
    """ Try to determine width of strings displayed with monospace font. """
    if type(u) != uni:
        u = u.decode("utf8")

    ueaw = unicodedata.east_asian_width

    if alt:
        # widths = dict(W=2, F=2, A=1, N=0.75, H=0.5)  # original
        widths = dict(N=.75, Na=1, W=2, F=2, A=1)

    else:
        widths = dict(W=2, F=2, A=1, N=1, H=0.5)

    return int(round(sum(widths.get(ueaw(char), 1) for char in u)))


def uea_trunc(num, t):
    """ Truncate to num chars taking into account East Asian width chars. """
    while real_len(t) > num:
        t = t[:-1]

    return t


def uea_pad(num, t, direction="<", notrunc=False):
    """ Right pad with spaces taking into account East Asian width chars. """
    direction = direction.strip() or "<"

    if not notrunc:
        t = uea_trunc(num, t)

    if real_len(t) < num:
        spaces = num - real_len(t)

        if direction == "<":
            t = t + (" " * spaces)

        elif direction == ">":
            t = (" " * spaces) + t

        elif direction == "^":
            right = False

            while real_len(t) < num:
                t = t + " " if right else " " + t
                right = not right

    return t


def yt_datetime(yt_date_time):
    """ Return a time object and locale formated date string. """
    time_obj = time.strptime(yt_date_time, "%Y-%m-%dT%H:%M:%S.000Z")
    locale_date = time.strftime("%x", time_obj)
    # strip first two digits of four digit year
    short_date = re.sub(r"(\d\d\D\d\d\D)20(\d\d)$", r"\1\2", locale_date)
    return time_obj, short_date


def generate_playlist_display():
    """ Generate list of playlists. """
    if not g.ytpls:
        g.message = c.r + "No playlists found!"
        return logo(c.g) + "\n\n"

    cw = getxy("width")
    fmtrow = "%s%-5s %s %-8s  %-2s%s\n"
    fmthd = "%s%-5s %-{}s %-9s %-5s%s\n".format(cw - 23)
    head = (c.ul, "Item", "Playlist", "Updated", "Count", c.w)
    out = "\n" + fmthd % head

    for n, x in enumerate(g.ytpls):
        col = (c.g if n % 2 == 0 else c.w)
        length = x.get('size') or "?"
        length = "%4s" % length
        title = x.get('title') or "unknown"
        updated = yt_datetime(x.get('updated'))[1]
        title = uea_pad(cw - 23, title)
        out += (fmtrow % (col, uni(n + 1), title, updated, uni(length), c.w))

    return out + "\n" * (5 - len(g.ytpls))


def get_user_columns():
    """ Get columns from user config, return dict. """
    total_size = 0
    user_columns = Config.COLUMNS.get
    user_columns = user_columns.replace(",", " ").split()

    defaults = {"views": dict(name="viewCount", size=4, heading="View"),
                "rating": dict(name="rating", size=4, heading="Rtng"),
                "comments": dict(name="commentCount", size=4, heading="Comm"),
                "date": dict(name="uploaded", size=8, heading="Date"),
                "user": dict(name="uploader", size=10, heading="User"),
                "likes": dict(name="likes", size=4, heading="Like"),
                "dislikes": dict(name="dislikes", size=4, heading="Dslk"),
                "category": dict(name="category", size=8, heading="Category")}

    ret = []
    for column in user_columns:
        namesize = column.split(":")
        name = namesize[0]

        if name in defaults:
            z = defaults[name]
            nm, sz, hd = z['name'], z['size'], z['heading']

            if len(namesize) == 2 and namesize[1].isdigit():
                sz = int(namesize[1])

            total_size += sz
            cw = getxy("width")
            if total_size < cw - 18:
                ret.append(dict(name=nm, size=sz, heading=hd))

    return ret


def generate_songlist_display(song=False, zeromsg=None, frmat="search"):
    """ Generate list of choices from a song list."""
    # pylint: disable=R0914
    if g.browse_mode == "ytpl":
        return generate_playlist_display()

    songs = g.model.songs or []

    if not songs:
        g.message = zeromsg or "Enter /search-term to search or [h]elp"
        return logo(c.g) + "\n\n"

    have_meta = all(x.ytid in g.meta for x in songs)
    user_columns = get_user_columns() if have_meta else []
    maxlength = max(x.length for x in songs)
    lengthsize = 8 if maxlength > 35999 else 7
    lengthsize = 5 if maxlength < 6000 else lengthsize
    reserved = 9 + lengthsize + len(user_columns)
    cw = getxy("width")
    cw -= 1
    title_size = cw - sum(1 + x['size'] for x in user_columns) - reserved
    before = [{"name": "idx", "size": 3, "heading": "Num"},
              {"name": "title", "size": title_size, "heading": "Title"}]
    after = [{"name": "length", "size": lengthsize, "heading": "Time"}]
    columns = before + user_columns + after

    for n, column in enumerate(columns):
        column['idx'] = n
        column['sign'] = "-" if not column['name'] == "length" else ""

    fmt = ["%{}{}s  ".format(x['sign'], x['size']) for x in columns]
    fmtrow = fmt[0:1] + ["%s  "] + fmt[2:]
    fmt, fmtrow = "".join(fmt).strip(), "".join(fmtrow).strip()
    titles = tuple([x['heading'][:x['size']] for x in columns])
    hrow = c.ul + fmt % titles + c.w
    out = "\n" + hrow + "\n"

    for n, x in enumerate(songs):
        col = (c.r if n % 2 == 0 else c.p) if not song else c.b
        details = {'title': x.title, "length": fmt_time(x.length)}
        details = g.meta[x.ytid].copy() if have_meta else details
        otitle = details['title']
        details['idx'] = uni(n + 1)
        details['title'] = uea_pad(columns[1]['size'], otitle)
        data = []

        for z in columns:
            fieldsize, field = z['size'], z['name']

            if len(details[field]) > fieldsize:
                details[field] = details[field][:fieldsize]

            data.append(details[field])

        line = fmtrow % tuple(data)
        col = col if not song or song != songs[n] else c.p
        line = col + line + c.w
        out += line + "\n"

    return out + "\n" * (5 - len(songs)) if not song else out


def writestatus(text, mute=False):
    """ Update status linei. """
    if not mute and Config.SHOW_STATUS.get:
        writeline(text)


def writeline(text):
    """ Print text on same line. """
    spaces = 75 - len(text)
    sys.stdout.write(" " + text + (" " * spaces) + "\r")
    sys.stdout.flush()


def list_update(item, lst, remove=False):
    """ Add or remove item from list, checking first to avoid exceptions. """
    if not remove and item not in lst:
        lst.append(item)

    elif remove and item in lst:
        lst.remove(item)


def generate_real_playerargs(song, override, failcount):
    """ Generate args for player command.

    Return args and songdata status.

    """
    # pylint: disable=R0914
    # pylint: disable=R0912
    video = Config.SHOW_VIDEO.get
    video = True if override in ("fullscreen", "window") else video
    video = False if override == "audio" else video
    m4a = not Config.PLAYER.get == "mplayer"
    q, audio, cached = failcount, not video, g.streams[song.ytid]
    stream = select_stream(cached, q=q, audio=audio, m4a_ok=m4a)

    # handle no audio stream available, or m4a with mplayer
    # by switching to video stream and suppressing video output.
    if not stream and not video or failcount and not video:
        dbg(c.r + "no audio or mplayer m4a, using video stream" + c.w)
        override = "a-v"
        video = True
        stream = select_stream(cached, q=q, audio=False, maxres=1600)

    if not stream and video:
        raise IOError("No streams available")

    if "uiressl=yes" in stream['url'] and "mplayer" in Config.PLAYER.get:
        raise IOError("%s : Sorry mplayer doesn't support this stream. "
                      "Use mpv or download it" % song.title)

    size = get_size(song.ytid, stream['url'])
    songdata = song.ytid, stream['ext'], int(size / (1024 ** 2))

    # pylint: disable=E1103
    # pylint thinks PLAYERARGS.get might be bool
    argsstr = Config.PLAYERARGS.get.strip()
    args = argsstr.split() if argsstr else []

    if known_player_set():
        pd = g.playerargs_defaults[Config.PLAYER.get]
        args.append(pd["title"])
        args.append(song.title)
        novid_arg = pd["novid"]
        fs_arg = pd["fs"]
        list_update(fs_arg, args, remove=not Config.FULLSCREEN.get)

        geometry = ""

        if Config.WINDOW_SIZE.get and "-geometry" not in argsstr:
            geometry = Config.WINDOW_SIZE.get

        if Config.WINDOW_POS.get and "-geometry" not in argsstr:
            wp = Config.WINDOW_POS.get
            xx = "+1" if "top" in wp else "-1"
            yy = "+1" if "left" in wp else "-1"
            geometry += "%s%s" % (yy, xx)

        if geometry:
            list_update(pd['geo'], args)
            list_update(geometry, args)

        # handle no audio stream available
        if override == "a-v":
            list_update(novid_arg, args)

        elif override == "fullscreen":
            list_update(fs_arg, args)

        elif override == "window":
            list_update(fs_arg, args, remove=True)

        # prevent ffmpeg issue (https://github.com/mpv-player/mpv/issues/579)
        if not video and stream['ext'] == "m4a":
            dbg("%susing ignidx flag%s", c.y, c.w)
            list_update(pd["ignidx"], args)

        if "mplayer" in Config.PLAYER.get:
            list_update("-really-quiet", args, remove=True)
            list_update("-prefer-ipv4", args)

        elif "mpv" in Config.PLAYER.get:
            list_update("--really-quiet", args, remove=True)
            msglevel = pd["msglevel"]["<0.4"]

            #  undetected (negative) version number assumed up-to-date
            if g.mpv_version[0:2] < (0, 0) or g.mpv_version[0:2] >= (0, 4):
                msglevel = pd["msglevel"][">=0.4"]

            list_update(msglevel, args)

    return [Config.PLAYER.get] + args + [stream['url']], songdata


def playsong(song, failcount=0, override=False):
    """ Play song using config.PLAYER called with args config.PLAYERARGS."""
    # pylint: disable=R0912
    if Config.NOTIFIER.get:
        subprocess.call(shlex.split(Config.NOTIFIER.get) + [song.title])

    # don't interrupt preloading:
    while song.ytid in g.preloading:
        writestatus("fetching item..")
        time.sleep(0.1)

    try:
        get_streams(song, force=failcount, callback=writestatus)

    except (IOError, URLError, HTTPError, socket.timeout) as e:
        dbg("--ioerror in playsong call to get_streams %s", uni(e))

        if "Youtube says" in uni(e):
            g.message = F('cant get track') % (song.title + " " + uni(e))
            return

        elif failcount < g.max_retries:
            dbg("--ioerror - trying next stream")
            failcount += 1
            return playsong(song, failcount=failcount, override=override)

        elif "pafy" in uni(e):
            g.message = uni(e) + " - " + song.ytid
            return

    except ValueError:
        g.message = F('track unresolved')
        dbg("----valueerror in playsong call to get_streams")
        return

    try:
        cmd, songdata = generate_real_playerargs(song, override, failcount)

    except (HTTPError) as e:

        # Fix for invalid streams (gh-65)
        dbg("----htterror in playsong call to gen_real_args %s", uni(e))
        if failcount < g.max_retries:
            failcount += 1
            return playsong(song, failcount=failcount, override=override)

    except IOError as e:
        # this may be cause by attempting to play a https stream with
        # mplayer
        # ====
        errmsg = e.message if hasattr(e, "message") else uni(e)
        g.message = c.r + uni(errmsg) + c.w
        return

    songdata = "%s; %s; %s Mb" % songdata
    writestatus(songdata)
    dbg("%splaying %s (%s)%s", c.b, song.title, failcount, c.w)
    dbg("calling %s", " ".join(cmd))
    played = launch_player(song, songdata, cmd)
    failed = not played

    if failed and failcount < g.max_retries:
        dbg(c.r + "stream failed to open" + c.w)
        dbg("%strying again (attempt %s)%s", c.r, (2 + failcount), c.w)
        writestatus("error: retrying")
        time.sleep(1.2)
        failcount += 1
        playsong(song, failcount=failcount, override=override)


def launch_player(song, songdata, cmd):
    """ Launch player application. """
    # fix for github issue 59
    if known_player_set() and mswin and sys.version_info[:2] < (3, 0):
        cmd = [x.encode("utf8", errors="replace") for x in cmd]

    try:

        if "mplayer" in Config.PLAYER.get:

            p = subprocess.Popen(cmd, shell=False, stdout=subprocess.PIPE,
                                 stderr=subprocess.STDOUT, bufsize=1)
            played = player_status(p, songdata + ";", song.length)

        elif "mpv" in Config.PLAYER.get:
            p = subprocess.Popen(cmd, shell=False, stderr=subprocess.PIPE,
                                 bufsize=1)
            played = player_status(p, songdata + ";", song.length, mpv=True)

        else:
            with open(os.devnull, "w") as devnull:
                returncode = subprocess.call(cmd, stderr=devnull)

            played = returncode == 0

        return played

    except OSError:
        g.message = F('no player') % Config.PLAYER.get
        return

    finally:
        try:
            p.terminate()  # make sure to kill mplayer if mpsyt crashes

        except (OSError, AttributeError, UnboundLocalError):
            pass


def player_status(po_obj, prefix="", songlength=0, mpv=False):
    """ Capture time progress from player output. Write status line. """
    # A: 175.6
    played_something = False
    re_mplayer = re.compile(r"A:\s*(?P<elapsed_s>\d+)\.\d\s*")
    re_mpv = re.compile(r".{,15}AV?:\s*(\d\d):(\d\d):(\d\d)")
    re_player = re_mpv if mpv else re_mplayer
    last_displayed_line = None
    buff = ''

    while po_obj.poll() is None:
        stdstream = po_obj.stderr if mpv else po_obj.stdout
        char = stdstream.read(1).decode("utf-8", errors="ignore")

        if char in '\r\n':

            m = re_player.match(buff)

            if m:
                played_something = True
                line = make_status_line(m, songlength)

                if line != last_displayed_line:
                    writestatus(prefix + (" " if prefix else "") + line)
                    last_displayed_line = line

            buff = ''

        else:
            buff += char

    return played_something


def make_status_line(match_object, songlength=0):
    """ Format progress line output.  """
    cw = getxy("width")
    progress_bar_size = cw - 50

    try:
        h, m, s = map(int, match_object.groups())
        elapsed_s = h * 3600 + m * 60 + s

    except ValueError:

        try:
            elapsed_s = int(match_object.group('elapsed_s') or '0')

        except ValueError:
            return ""

    display_s = elapsed_s
    display_h = display_m = 0

    if elapsed_s >= 60:
        display_m = display_s // 60
        display_s %= 60

        if display_m >= 100:
            display_h = display_m // 60
            display_m %= 60

    pct = (float(elapsed_s) / songlength * 100) if songlength else 0

    status_line = "%02i:%02i:%02i %s" % (
        display_h, display_m, display_s,
        ("[%.0f%%]" % pct).ljust(6)
    )

    progress = int(math.ceil(pct / 100 * progress_bar_size))
    status_line += " [%s]" % ("=" * (progress - 1) +
                              ">").ljust(progress_bar_size, ' ')

    return status_line


def _search(url, progtext, qs=None, splash=True, pre_load=True):
    """ Perform memoized url fetch, display progtext. """
    g.message = "Searching for '%s%s%s'" % (c.y, progtext, c.w)

    # attach query string if supplied
    url = url + "?" + urlencode(qs) if qs else url
    # use cached value if exists
    if url in g.url_memo:
        songs = g.url_memo[url]

    # show splash screen during fetch
    else:
        if splash:
            g.content = logo(c.b) + "\n\n"
            screen_update()

        # perform fetch
        try:
            wdata = utf8_decode(g.urlopen(url).read())
            wdata = json.loads(wdata)
            songs = get_tracks_from_json(wdata)

        except (URLError, HTTPError) as e:
            g.message = F('no data') % e
            g.content = logo(c.r)
            return

    if songs and pre_load:
        # preload first result url
        kwa = {"song": songs[0], "delay": 0}
        t = threading.Thread(target=preload, kwargs=kwa)
        t.start()

    if songs:
        # cache resuls
        add_to_url_memo(url, songs[::])
        g.model.songs = songs
        return True

    return False


def generate_search_qs(term, page, result_count=None):
    """ Return query string. """
    if not result_count:
        result_count = getxy("max_results")

    aliases = dict(relevance="relevance", date="published", rating="rating",
                   views="viewCount")
    term = utf8_encode(term)
    qs = {
        'q': term,
        'v': 2,
        'alt': 'jsonc',
        'start-index': ((page - 1) * result_count + 1) or 1,
        'safeSearch': "none",
        'max-results': result_count,
        'paid-content': "false",
        'orderby': aliases[Config.ORDER.get]
    }

    if Config.SEARCH_MUSIC.get:
        qs['category'] = "Music"

    return qs


def usersearch(q_user, page=1, splash=True):
    """ Fetch uploads by a YouTube user. """
    query = generate_search_qs(q_user, page)
    # query['orderby'] = 'published'

    if query.get('category'):
        del query['category']

    # check whether this is a search within user uploads
    if "/" in q_user:
        user, _, term = (x.strip() for x in q_user.partition("/"))
        url = "https://gdata.youtube.com/feeds/api/videos"
        query['author'], query['q'] = user, term
        msg = "Results for {1}{3}{0} (by {2}{4}{0})"
        msg = msg.format(c.w, c.y, c.y, term, user)
        termuser = tuple([c.y + x + c.w for x in (term, user)])
        progtext = "%s by %s" % termuser
        failmsg = "No matching results for %s (by %s)" % termuser

    else:
        user = q_user
        del query['q']
        url = "https://gdata.youtube.com/feeds/api/users/%s/uploads" % user
        msg = "Video uploads by %s%s%s" % (c.y, user, c.w)
        failmsg = "User %s%s%s not found" % (c.y, user, c.w)
        progtext = user

    have_results = _search(url, progtext, query)

    if have_results:
        g.browse_mode = "normal"
        g.message = msg
        g.last_opened = ""
        g.last_search_query = {"user": q_user}
        g.current_page = page
        g.content = generate_songlist_display(frmat="search")

    else:
        g.message = failmsg
        g.current_page = 1
        g.last_search_query = {}
        g.content = logo(c.r)


def related_search(vitem, page=1, splash=True):
    """ Fetch uploads by a YouTube user. """
    query = generate_search_qs(vitem.ytid, page)
    del query['q']

    if query.get('category'):
        del query['category']

    url = "https://gdata.youtube.com/feeds/api/videos/%s/related"
    url, t = url % vitem.ytid, vitem.title
    ttitle = t[:48].strip() + ".." if len(t) > 49 else t

    have_results = _search(url, ttitle, query)

    if have_results:
        g.message = "Videos related to %s%s%s" % (c.y, ttitle, c.w)
        g.last_opened = ""
        g.last_search_query = {"related": vitem}
        g.current_page = page
        g.content = generate_songlist_display(frmat="search")

    else:
        g.message = "Related to %s%s%s not found" % (c.y, vitem.ytid, c.w)
        g.content = logo(c.r)
        g.current_page = 1
        g.last_search_query = {}


def search(term, page=1, splash=True):
    """ Perform search. """
    if not term or len(term) < 2:
        g.message = c.r + "Not enough input" + c.w
        g.content = generate_songlist_display()
        return

    original_term = term
    logging.info("search for %s", original_term)
    url = "https://gdata.youtube.com/feeds/api/videos"
    query = generate_search_qs(term, page)
    have_results = _search(url, original_term, query)

    if have_results:
        g.message = "Search results for %s%s%s" % (c.y, original_term, c.w)
        g.last_opened = ""
        g.last_search_query = {"term": original_term}
        g.browse_mode = "normal"
        g.current_page = page
        g.content = generate_songlist_display(frmat="search")

    else:
        g.message = "Found nothing for %s%s%s" % (c.y, term, c.w)
        g.content = logo(c.r)
        g.current_page = 1
        g.last_search_query = {}


def user_pls(user, page=1, splash=True):
    """ Retrieve use playlists. """
    user = {"is_user": True, "term": user}
    return pl_search(user, page=page, splash=splash)


def pl_search(term, page=1, splash=True, is_user=False):
    """ Search for YouTube playlists.

    term can be query str or dict indicating user playlist search.

    """
    if not term or len(term) < 2:
        g.message = c.r + "Not enough input" + c.w
        g.content = generate_songlist_display()
        return

    if isinstance(term, dict):
        is_user = term["is_user"]
        term = term["term"]

    # generate url base on whether this is a user playlist search
    x = "/users/%s/playlists?" % term if is_user else "/playlists/snippets?"
    url = "https://gdata.youtube.com/feeds/api%s" % x
    prog = "user: " + term if is_user else term
    logging.info("playlist search for %s", prog)
    max_results = getxy("max_results")
    start = (page - 1) * max_results or 1
    qs = {"start-index": start,
          "max-results": max_results, "v": 2, 'alt': 'jsonc'}

    # modify query string based on whether this is a user playlst search.
    if not is_user:
        qs["q"] = term

    url += urlencode(qs)

    if url in g.url_memo:
        playlists = g.url_memo[url]

    else:
        g.content = logo(c.g)
        g.message = "Searching playlists for %s" % c.y + prog + c.w
        screen_update()
        try:
            wpage = utf8_decode(g.urlopen(url).read())
            pldata = json.loads(wpage)
            playlists = get_pl_from_json(pldata)
        except HTTPError:
            playlists = None

    if playlists:
        add_to_url_memo(url, playlists[::])
        g.last_search_query = {"playlists": {"term": term, "is_user": is_user}}
        g.browse_mode = "ytpl"
        g.current_page = page
        g.ytpls = playlists
        g.message = "Playlist results for %s" % c.y + prog + c.w
        g.content = generate_playlist_display()

    else:
        g.message = "No playlists found for: %s" % c.y + prog + c.w
        g.content = generate_songlist_display(zeromsg=g.message)


def get_pl_from_json(pldata):
    """ Process json playlist data. """
    try:
        items = pldata['data']['items']

    except KeyError:
        items = []

    results = []

    for item in items:
        results.append(dict(
            link=item.get("id"),
            size=item.get("size"),
            title=item.get("title"),
            author=item.get("author"),
            created=item.get("created"),
            updated=item.get("updated"),
            description=item.get("description")))

    return results


def paginate(items, pagesize, spacing=2, delim_fn=None):
    """ Paginate items to fit in pagesize.

    item size is defined by delim_fn.

    """
    def dfn(x):
        """ Count lines. """
        return sum(1 for char in x if char == "\n")

    delim_fn = dfn or delim_fn
    pages = []
    currentpage = []
    roomleft = pagesize

    for item in items:
        itemsize = delim_fn(item) + spacing

        # check for oversized item, fit it on a page of its own
        if itemsize > pagesize:

            # but first end current page if has content
            if len(currentpage):
                pages.append(currentpage)

            # add large item on its own page
            pages.append([item])
            roomleft = pagesize
            currentpage = []

        else:

            # item is smaller than one page
            if itemsize < roomleft:
                # is there room on this page?, yes, fit it in
                currentpage.append(item)
                roomleft = roomleft - itemsize

            else:
                # no room on this page, start a new page
                pages.append(currentpage)
                currentpage = [item]
                roomleft = pagesize - itemsize

    # add final page if it has content
    if len(currentpage):
        pages.append(currentpage)

    return pages


def add_to_url_memo(key, value):
    """ Add to url memo, ensure url memo doesn't get too big. """
    g.url_memo[key] = value

    while len(g.url_memo) > 300:
        g.url_memo.popitem(last=False)


def fetch_comments(item):
    """ Fetch comments for item using gdata. """
    # pylint: disable=R0912
    # pylint: disable=R0914
    cw, ch, _ = getxy()
    ch = max(ch, 10)
    ytid, title = item.ytid, item.title
    # G = lambda x: c.g + x + c.w
    # y = lambda x: c.y + x + c.w
    # dbg("%sFetching coments for %s%s", c.y, y(ytid), c.w)
    dbg("%sFetching coments for %s%s", c.c("y", ytid))
    # writestatus("Fetching comments for %s" % y(title[:55]))
    writestatus("Fetching comments for %s" % c.c("y", title[:55]))
    url = ("https://gdata.youtube.com/feeds/api/videos/%s/comments?alt="
           "json&v=2&orderby=published&max-results=50" % ytid)

    if url not in g.url_memo:

        try:
            raw = utf8_decode(g.urlopen(url).read())
            add_to_url_memo(url, raw)

        except HTTPError:
            g.message = "No comments for %s" % item.title[:50]
            g.content = generate_songlist_display()
            return

    else:
        raw = g.url_memo[url]

    jsdata = json.loads(raw)
    coms = jsdata['feed'].get('entry', [])
    coms = [x for x in coms if x['content']['$t'].strip()]  # skip blanks

    if not len(coms):
        g.message = "No comments for %s" % item.title[:50]
        g.content = generate_songlist_display()
        return

    items = []

    for n, com in enumerate(coms, 1):
        poster = com['author'][0]['name']['$t']
        date = time.strftime("%c", yt_datetime(com['published']['$t'])[0])
        text = com['content']['$t']
        cid = ("%s/%s" % (n, len(coms)))
        out = ("%s %-35s %s\n" % (cid, c.c("g", poster), date))
        out += c.c("y", text.strip())
        items.append(out)

    cw = Config.CONSOLE_WIDTH.get

    def plain(x):
        """ Remove formatting. """
        return x.replace(c.y, "").replace(c.w, "").replace(c.g, "")

    def linecount(x):
        """ Return number of newlines. """
        return sum(1 for char in x if char == "\n")

    def longlines(x):
        """ Return number of oversized lines. """
        return sum(len(plain(line)) // cw for line in x.split("\n"))

    def linecounter(x):
        """ Return amount of space required. """
        return linecount(x) + longlines(x)

    pagenum = 0
    pages = paginate(items, pagesize=ch, delim_fn=linecounter)

    while True and 0 <= pagenum < len(pages):
        pagecounter = "Page %s/%s" % (pagenum + 1, len(pages))
        page = pages[pagenum]
        pagetext = ("\n\n".join(page)).strip()
        content_length = linecount(pagetext) + longlines(pagetext)
        blanks = "\n" * (-2 + ch - content_length)
        g.content = pagetext + blanks
        screen_update()
        print("%s : Use [Enter] for next, [p] for previous, [q] to return:"
              % pagecounter, end="")
        v = xinput()

        if v == "p":
            pagenum -= 1

        elif not v:
            pagenum += 1

        else:
            break

    g.content = generate_songlist_display()


def comments(number):
    """ Receive use request to view comments. """
    if g.browse_mode == "normal":
        item = g.model.songs[int(number) - 1]
        fetch_comments(item)

    else:
        g.content = generate_songlist_display()
        g.message = "Comments only available for video items"


def _make_fname(song, ext=None, av=None, subdir=None):
    """" Create download directory, generate filename. """
    # pylint: disable=E1103
    # Instance of 'bool' has no 'extension' member (some types not inferable)
    ddir = os.path.join(Config.DDIR.get, subdir) if subdir else Config.DDIR.get
    if not os.path.exists(ddir):
        os.makedirs(ddir)

    streams = get_streams(song)

    if ext:
        extension = ext

    else:
        stream = select_stream(streams, 0, audio=av == "audio", m4a_ok=True)
        extension = stream['ext']

    filename = song.title[:59] + "." + extension
    filename = os.path.join(ddir, mswinfn(filename.replace("/", "-")))
    return filename


def _download(song, filename, url=None, audio=False):
    """ Download file, show status, return filename. """
    # pylint: disable=R0914
    # too many local variables
    # Instance of 'bool' has no 'url' member (some types not inferable)

    if not Config.OVERWRITE.get:
        if os.path.exists(filename):
            print("File exists. Skipping %s%s%s ..\n" % (c.r, filename, c.w))
            time.sleep(0.2)
            return filename

    print("Downloading to %s%s%s ..\n" % (c.r, filename, c.w))
    status_string = ('  {0}{1:,}{2} Bytes [{0}{3:.2%}{2}] received. Rate: '
                     '[{0}{4:4.0f} kbps{2}].  ETA: [{0}{5:.0f} secs{2}]')

    if not url:
        streams = get_streams(song)
        stream = select_stream(streams, 0, audio=audio, m4a_ok=True)
        url = stream['url']

    resp = g.urlopen(url)
    total = int(resp.info()['Content-Length'].strip())
    chunksize, bytesdone, t0 = 16384, 0, time.time()
    outfh = open(filename, 'wb')

    while True:
        chunk = resp.read(chunksize)
        outfh.write(chunk)
        elapsed = time.time() - t0
        bytesdone += len(chunk)
        rate = (bytesdone / 1024) / elapsed
        eta = (total - bytesdone) / (rate * 1024)
        stats = (c.y, bytesdone, c.w, bytesdone * 1.0 / total, rate, eta)

        if not chunk:
            outfh.close()
            break

        status = status_string.format(*stats)
        sys.stdout.write("\r" + status + ' ' * 4 + "\r")
        sys.stdout.flush()

    return filename


def _bi_range(start, end):
    """
    Inclusive range function, works for reverse ranges.

    eg. 5,2 returns [5,4,3,2] and 2, 4 returns [2,3,4]

    """
    if start == end:
        return (start,)

    elif end < start:
        return reversed(range(end, start + 1))

    else:
        return range(start, end + 1)


def _parse_multi(choice, end=None):
    """ Handle ranges like 5-9, 9-5, 5- and -5. Return list of ints. """
    end = end or uni(g.model.size)
    pattern = r'(?<![-\d])(\d+-\d+|-\d+|\d+-|\d+)(?![-\d])'
    items = re.findall(pattern, choice)
    alltracks = []

    for x in items:

        if x.startswith("-"):
            x = "1" + x

        elif x.endswith("-"):
            x = x + uni(end)

        if "-" in x:
            nrange = x.split("-")
            startend = map(int, nrange)
            alltracks += _bi_range(*startend)

        else:
            alltracks.append(int(x))

    return alltracks


def _get_near_name(begin, items):
    """ Return the closest matching playlist name that starts with begin. """
    for name in sorted(items):
        if name.lower().startswith(begin.lower()):
            break

    else:
        return begin

    return name


def play_pl(name):
    """ Play a playlist by name. """
    if name.isdigit():
        name = int(name)
        name = sorted(g.userpl)[name - 1]

    saved = g.userpl.get(name)

    if not saved:
        name = _get_near_name(name, g.userpl)
        saved = g.userpl.get(name)

    if saved:
        g.model.songs = list(saved.songs)
        play_all("", "", "")

    else:
        g.message = F("pl not found") % name
        g.content = playlists_display()


def save_last():
    """ Save command with no playlist name. """
    if g.last_opened:
        open_save_view("save", g.last_opened)

    else:
        saveas = ""

        # save using artist name in postion 1
        if not g.model.is_empty:
            saveas = g.model.songs[0].title[:18].strip()
            saveas = re.sub(r"[^-\w]", "-", saveas, re.UNICODE)

        # loop to find next available name
        post = 0

        while g.userpl.get(saveas):
            post += 1
            saveas = g.model.songs[0].title[:18].strip() + "-" + uni(post)

        open_save_view("save", saveas)


def open_save_view(action, name):
    """ Open, save or view a playlist by name.  Get closest name match. """
    if action == "open" or action == "view":

        saved = g.userpl.get(name)

        if not saved:
            name = _get_near_name(name, g.userpl)
            saved = g.userpl.get(name)

        if saved and action == "open":
            g.browse_mode = "normal"
            g.model.songs = g.active.songs = list(saved.songs)
            g.message = F("pl loaded") % name
            g.last_opened = name
            g.last_search_query = {}
            # g.content = generate_songlist_display()
            g.content = generate_songlist_display(frmat=None)
            kwa = {"song": g.model.songs[0], "delay": 0}
            t = threading.Thread(target=preload, kwargs=kwa)
            t.start()

        elif saved and action == "view":
            g.browse_mode = "normal"
            g.last_search_query = {}
            g.model.songs = list(saved.songs)
            g.message = F("pl viewed") % name
            g.last_opened = ""
            g.content = generate_songlist_display(frmat=None)
            # g.content = generate_songlist_display()
            kwa = {"song": g.model.songs[0], "delay": 0}
            t = threading.Thread(target=preload, kwargs=kwa)
            t.start()

        elif not saved and action in "view open".split():
            g.message = F("pl not found") % name
            g.content = playlists_display()

    elif action == "save":

        if not g.model.songs:
            g.message = "Nothing to save. " + F('advise search')
            g.content = generate_songlist_display()

        else:
            name = name.replace(" ", "-")
            g.userpl[name] = Playlist(name, list(g.model.songs))
            g.message = F('pl saved') % name
            save_to_file()
            g.content = generate_songlist_display(frmat=None)


def open_view_bynum(action, num):
    """ Open or view a saved playlist by number. """
    srt = sorted(g.userpl)
    name = srt[int(num) - 1]
    open_save_view(action, name)


def songlist_rm_add(action, songrange):
    """ Remove or add tracks. works directly on user input. """
    selection = _parse_multi(songrange)

    if action == "add":

        for songnum in selection:
            g.active.songs.append(g.model.songs[songnum - 1])

        d = g.active.duration
        g.message = F('added to pl') % (len(selection), g.active.size, d)

    elif action == "rm":
        selection = list(reversed(sorted(list(set(selection)))))
        removed = uni(tuple(reversed(selection))).replace(",", "")

        for x in selection:
            g.model.songs.pop(x - 1)

        g.message = F('songs rm') % (len(selection), removed)

    g.content = generate_songlist_display()


def down_many(dltype, choice, subdir=None):
    """ Download multiple items. """
    choice = _parse_multi(choice)
    choice = list(set(choice))
    downsongs = [g.model.songs[int(x) - 1] for x in choice]
    temp = g.model.songs[::]
    g.model.songs = downsongs[::]
    count = len(downsongs)
    av = "audio" if dltype.startswith("da") else "video"
    msg = ""

    def handle_error(message):
        """ Handle error in download. """
        g.message = message
        g.content = disp
        screen_update()
        time.sleep(2)
        g.model.songs.pop(0)

    try:
        for song in downsongs:
            disp = generate_songlist_display()
            title = "Download Queue (%s):%s\n\n" % (av, c.w)
            disp = re.sub(r"(Item\s*?Title.*?\n)", title, disp)
            g.content = disp
            screen_update()

            try:
                filename = _make_fname(song, None, av=av, subdir=subdir)

            except IOError as e:
                handle_error("Error for %s: %s" % (song.title, uni(e)))
                count -= 1
                continue

            except KeyError:
                handle_error("No audio track for %s" % song.title)
                count -= 1
                continue

            try:
                _download(song, filename, url=None, audio=av == "audio")

            except HTTPError:
                handle_error("HTTP Error for %s" % song.title)
                count -= 1
                continue

            g.model.songs.pop(0)
            msg = "Downloaded %s items" % count
            g.message = "Downloaded " + c.g + song.title + c.w

    except KeyboardInterrupt:
        msg = "Downloads interrupted!"

    finally:
        g.model.songs = temp[::]
        g.message = msg
        g.content = generate_songlist_display()


def down_plist(dltype, parturl):
    """ Download YouTube playlist. """
    plist(parturl, pagenum=1, splash=True, dumps=True)
    title = g.pafy_pls[parturl]['title']
    subdir = mswinfn(title.replace("/", "-"))
    down_many(dltype, "1-", subdir=subdir)


def down_user_pls(dltype, user):
    """ Download all user playlists. """
    user_pls(user)
    for pl in g.ytpls:
        down_plist(dltype, pl.get('link'))

    return


def play(pre, choice, post=""):
    """ Play choice.  Use repeat/random if appears in pre/post. """
    # pylint: disable=R0914
    # too many local variables

    if g.browse_mode == "ytpl":

        if choice.isdigit():
            return plist(g.ytpls[int(choice) - 1]['link'])

        else:
            g.message = "Invalid playlist selection: %s" % c.y + choice + c.w
            g.content = generate_songlist_display()
            return

    if not g.model.songs:
        g.message = c.r + "There are no tracks to select" + c.w
        g.content = g.content or generate_songlist_display()

    else:
        shuffle = "shuffle" in pre + post
        repeat = "repeat" in pre + post
        novid = "-a" in pre + post
        fs = "-f" in pre + post
        nofs = "-w" in pre + post

        if (novid and fs) or (novid and nofs) or (nofs and fs):
            raise IOError("Conflicting override options specified")

        override = False
        override = "audio" if novid else override
        override = "fullscreen" if fs else override
        override = "window" if nofs else override

        selection = _parse_multi(choice)
        songlist = [g.model.songs[x - 1] for x in selection]

        # cache next result of displayed items
        # when selecting a single item
        if len(songlist) == 1:
            chosen = selection[0] - 1

            if len(g.model.songs) > chosen + 1:
                nx = g.model.songs[chosen + 1]
                kwa = {"song": nx, "override": override}
                t = threading.Thread(target=preload, kwargs=kwa)
                t.start()

        play_range(songlist, shuffle, repeat, override)


def play_all(pre, choice, post=""):
    """ Play all tracks in model (last displayed). shuffle/repeat if req'd."""
    options = pre + choice + post
    play(options, "1-" + uni(len(g.model.songs)))


def ls():
    """ List user saved playlists. """
    if not g.userpl:
        g.message = F('no playlists')
        g.content = g.content or generate_songlist_display(zeromsg=g.message)

    else:
        g.content = playlists_display()
        g.message = F('pl help')


def vp():
    """ View current working playlist. """
    if g.active.is_empty:
        txt = F('advise search') if g.model.is_empty else F('advise add')
        g.message = F('pl empty') + " " + txt

    else:
        g.browse_mode = "normal"
        g.model.songs = g.active.songs
        g.message = F('current pl')

    g.content = generate_songlist_display(zeromsg=g.message)


def preload(song, delay=2, override=False):
    """  Get streams (runs in separate thread). """
    if g.preload_disabled:
        return

    ytid = song.ytid
    g.preloading.append(ytid)
    time.sleep(delay)
    video = Config.SHOW_VIDEO.get
    video = True if override in ("fullscreen", "window") else video
    video = False if override == "audio" else video

    try:
        stream = get_streams(song)
        m4a = not Config.PLAYER.get == "mplayer"
        stream = select_stream(stream, audio=not video, m4a_ok=m4a)

        if not stream and not video:
            # preload video stream, no audio available
            stream = select_stream(g.streams[ytid], audio=False)

        get_size(ytid, stream['url'], preloading=True)

    except (ValueError, AttributeError, IOError) as e:
        dbg(e)  # Fail silently on preload

    finally:
        g.preloading.remove(song.ytid)


def reset_terminal():
    """ Reset terminal control character and modes for non Win OS's. """
    if not mswin:
        subprocess.call(["tset", "-c"])


def play_range(songlist, shuffle=False, repeat=False, override=False):
    """ Play a range of songs, exit cleanly on keyboard interrupt. """
    if shuffle:
        random.shuffle(songlist)

    if not repeat:

        for n, song in enumerate(songlist):
            g.content = playback_progress(n, songlist, repeat=False)

            if not g.command_line:
                screen_update()

            hasnext = len(songlist) > n + 1

            if hasnext:
                nex = songlist[n + 1]
                kwa = {"song": nex, "override": override}
                t = threading.Thread(target=preload, kwargs=kwa)
                t.start()

            try:
                playsong(song, override=override)

            except KeyboardInterrupt:
                logging.info("Keyboard Interrupt")
                print(c.w + "Stopping...                          ")
                reset_terminal()
                g.message = c.y + "Playback halted" + c.w
                break

    elif repeat:

        while True:
            try:
                for n, song in enumerate(songlist):
                    g.content = playback_progress(n, songlist, repeat=True)
                    screen_update()
                    hasnext = len(songlist) > n + 1

                    if hasnext:
                        nex = songlist[n + 1]
                        kwa = {"song": nex, "override": override}
                        t = threading.Thread(target=preload, kwargs=kwa)
                        t.start()

                    playsong(song, override=override)
                    g.content = generate_songlist_display()

            except KeyboardInterrupt:
                print(c.w + "Stopping...                          ")
                reset_terminal()
                g.message = c.y + "Playback halted" + c.w
                break

    g.content = generate_songlist_display()


def show_help(choice):
    """ Print help message. """
    helps = {"download": ("playback dl listen watch show repeat playing"
                          "show_video playurl dlurl d da dv all *"
                          " play".split()),

             "invoke": "command commands mpsyt invocation".split(),

             "search": ("user userpl pl pls r n p url album "
                        "editing result results related remove swop".split()),

             "edit": ("editing manupulate manipulating rm mv sw edit move "
                      "swap shuffle".split()),

             "tips": ("undump dump -f -w -a adv advanced".split(" ")),

             "basic": ("basic comment basics c copy clipboard comments u "
                       "i".split()),

             "config": ("set checkupdate colours colors ddir directory player "
                        "arguments args playerargs music search_music keys "
                        "status show_status show_video video configuration "
                        "fullscreen full screen folder player mpv mplayer"
                        " settings default reset configure audio results "
                        "max_results size lines rows height window "
                        "position window_pos quality resolution max_res "
                        "columns width console overwrite".split()),

             "playlists": ("save rename delete move rm ls mv sw add vp open"
                           " view".split())}

    for topic, aliases in helps.items():

        if choice in aliases:
            choice = topic
            break

    choice = "menu" if not choice else choice
    out, all_help = "", g.helptext
    help_names = [x[0] for x in all_help]
    choice = _get_near_name(choice, help_names)

    def indent(x):
        """ Indent. """
        return "\n  ".join(x.split("\n"))

    if choice == "menu" or choice not in help_names:
        out += "  %sHelp Topics%s" % (c.ul, c.w)
        out += F('help topic', 2, 1)

        for x in all_help:
            out += ("\n%s     %-10s%s : %s" % (c.y, x[0], c.w, x[1]))

        out += "\n"
        g.content = out

    else:
        choice = help_names.index(choice)
        g.content = indent(all_help[choice][2])


def quits(showlogo=True):
    """ Exit the program. """
    if has_readline:
        readline.write_history_file(g.READLINE_FILE)
        dbg("Saved history file")

    savecache()

    msg = g.blank_text + logo(c.r, version=__version__) if showlogo else ""
    vermsg = ""
    print(msg + F("exitmsg", 2))

    if Config.CHECKUPDATE.get and showlogo:
        try:
            url = "https://github.com/np1/mps-youtube/raw/master/VERSION"
            v = utf8_decode(g.urlopen(url).read())
            v = re.search(r"^version\s*([\d\.]+)\s*$", v, re.MULTILINE)
            if v:
                v = v.group(1)
                if v > __version__:
                    vermsg += "\nA newer version is available (%s)\n" % v
        except (URLError, HTTPError, socket.timeout):
            pass

    print(vermsg)
    sys.exit()


def get_dl_data(song, mediatype="any"):
    """ Get filesize and metadata for all streams, return dict. """
    def mbsize(x):
        """ Return size in MB. """
        return uni(int(x / (1024 ** 2)))

    p = get_pafy(song)
    dldata = []
    text = " [Fetching stream info] >"
    streams = [x for x in p.allstreams]

    if mediatype == "audio":
        streams = [x for x in p.audiostreams]

    l = len(streams)
    for n, stream in enumerate(streams):
        sys.stdout.write(text + "-" * n + ">" + " " * (l - n - 1) + "<\r")
        sys.stdout.flush()

        try:
            size = mbsize(stream.get_filesize())

        except TypeError:
            dbg(c.r + "---Error getting stream size" + c.w)
            size = 0

        item = {'mediatype': stream.mediatype,
                'size': size,
                'ext': stream.extension,
                'quality': stream.quality,
                'notes': getattr(stream, "notes", ""),  # getattr for backward
                                                        # pafy compatibility
                'url': stream.url}

        dldata.append(item)

    writestatus("")
    return dldata, p


def menu_prompt(model, prompt=" > ", rows=None, header=None, theading=None,
                footer=None, force=0):
    """ Generate a list of choice, returns item from model. """
    content = ""

    for x in header, theading, rows, footer:
        if type(x) == list:

            for line in x:
                content += line + "\n"

        elif type(x) == str:
            content += x + "\n"

    g.content = content
    screen_update()

    choice = xinput(prompt)

    if choice in model:
        return model[choice]

    elif force:
        return menu_prompt(model, prompt, rows, header, theading, footer,
                           force)

    elif not choice.strip():
        return False, False

    else:  # unrecognised input
        return False, "abort"


def prompt_dl(song):
    """ Prompt user do choose a stream to dl.  Return (url, extension). """
    # pylint: disable=R0914
    dl_data, p = get_dl_data(song)
    dl_text = gen_dl_text(dl_data, song, p)

    model = [x['url'] for x in dl_data]
    ed = enumerate(dl_data)
    model = {uni(n + 1): (x['url'], x['ext']) for n, x in ed}
    url, ext = menu_prompt(model, "Download number: ", *dl_text)
    url2 = ext2 = None

    muxapp = has_exefile("avconv") or has_exefile("ffmpeg")
    if ext == "m4v" and muxapp:
        dl_data, p = get_dl_data(song, mediatype="audio")
        dl_text = gen_dl_text(dl_data, song, p)
        au_choices = "1" if len(dl_data) == 1 else "1-%s" % len(dl_data)
        footer = [F('-audio'), F('select mux') % au_choices]
        dl_text = tuple(dl_text[0:3]) + (footer,)
        aext = ("ogg", "m4a")
        model = [x['url'] for x in dl_data if x['ext'] in aext]
        ed = enumerate(dl_data)
        model = {uni(n + 1): (x['url'], x['ext']) for n, x in ed}
        prompt = "Audio stream: "
        url2, ext2 = menu_prompt(model, prompt, *dl_text)

    return url, ext, url2, ext2


def gen_dl_text(ddata, song, p):
    """ Generate text for dl screen. """
    hdr = []
    hdr.append("  %s%s%s" % (c.r, song.title, c.w))
    author = utf8_decode(p.author)
    hdr.append(c.r + "  Uploaded by " + author + c.w)
    hdr.append("  [" + fmt_time(song.length) + "]")
    hdr.append("")

    heading = tuple("Item Format Quality Media Size Notes".split())
    fmt = "  {0}%-6s %-8s %-13s %-7s   %-5s   %-16s{1}"
    heading = [fmt.format(c.w, c.w) % heading]
    heading.append("")

    content = []

    for n, d in enumerate(ddata):
        row = (n + 1, d['ext'], d['quality'], d['mediatype'], d['size'],
               d['notes'])
        fmt = "  {0}%-6s %-8s %-13s %-7s %5s Mb   %-16s{1}"
        row = fmt.format(c.g, c.w) % row
        content.append(row)

    content.append("")

    footer = "Select [%s1-%s%s] to download or [%sEnter%s] to return"
    footer = [footer % (c.y, len(content) - 1, c.w, c.y, c.w)]
    return(content, hdr, heading, footer)


def download(dltype, num):
    """ Download a track or playlist by menu item number. """
    # This function needs refactoring!
    # pylint: disable=R0912
    # pylint: disable=R0914
    if g.browse_mode == "ytpl" and dltype in ("da", "dv"):
        plid = g.ytpls[int(num) - 1]["link"]
        plist(plid, pagenum=1, splash=True, dumps=True)
        title = g.pafy_pls[plid]['title']
        subdir = mswinfn(title.replace("/", "-"))
        down_many(dltype, "1-", subdir=subdir)
        return

    elif g.browse_mode == "ytpl":
        g.message = "Use da or dv to specify audio / video playlist download"
        g.message = c.y + g.message + c.w
        g.content = generate_songlist_display()
        return

    elif g.browse_mode != "normal":
        g.message = "Download must refer to a specific video item"
        g.message = c.y + g.message + c.w
        g.content = generate_songlist_display()
        return

    writestatus("Fetching video info...")
    song = (g.model.songs[int(num) - 1])
    best = dltype.startswith("dv") or dltype.startswith("da")

    if not best:

        try:
            # user prompt for download stream
            url, ext, url_au, ext_au = prompt_dl(song)

        except KeyboardInterrupt:
            g.message = c.r + "Download aborted!" + c.w
            g.content = generate_songlist_display()
            return

        if not url or ext_au == "abort":
            # abort on invalid stream selection
            g.content = generate_songlist_display()
            g.message = "%sNo download selected / invalid input%s" % (c.y, c.w)
            return

        else:
            # download user selected stream(s)
            filename = _make_fname(song, ext)
            args = (song, filename, url)
            kwargs = {}

            if url_au and ext_au:
                filename_au = _make_fname(song, ext_au)
                args_au = (song, filename_au, url_au)

    elif best:
        # set updownload without prompt
        url_au = None
        av = "audio" if dltype.startswith("da") else "video"
        audio = av == "audio"
        filename = _make_fname(song, None, av=av)
        args = (song, filename)
        kwargs = dict(url=None, audio=audio)

    try:
        # perform download(s)
        dl_filenames = [args[1]]
        f = _download(*args, **kwargs)
        g.message = "Downloaded " + c.g + f + c.w

        if url_au:
            dl_filenames += [args_au[1]]
            _download(*args_au, **kwargs)

    except KeyboardInterrupt:
        g.message = c.r + "Download halted!" + c.w

        try:
            for downloaded in dl_filenames:
                os.remove(downloaded)

        except IOError:
            pass

    if url_au:
        # multiplex
        muxapp = has_exefile("avconv") or has_exefile("ffmpeg")
        mux_cmd = "APP -i BISH -vcodec h264 -i BASH -acodec copy -map 0:v:0"
        mux_cmd += " -map 1:a:0 -threads 2 BOSH"
        mux_cmd = mux_cmd.split()
        mux_cmd[2], mux_cmd[6] = args[1], args_au[1]
        mux_cmd[0], mux_cmd[15] = muxapp, args[1][:-3] + "mp4"

        try:
            subprocess.call(mux_cmd)
            g.message = "Saved to :" + c.g + mux_cmd[15] + c.w
            os.remove(args[1])
            os.remove(args_au[1])

        except KeyboardInterrupt:
            g.message = "Audio/Video multiplex aborted!"

    g.content = generate_songlist_display()


def prompt_for_exit():
    """ Ask for exit confirmation. """
    g.message = c.r + "Press ctrl-c again to exit" + c.w
    g.content = generate_songlist_display()
    screen_update()

    try:
        userinput = xinput(c.r + " > " + c.w)

    except (KeyboardInterrupt, EOFError):
        quits(showlogo=False)

    return userinput


def playlist_remove(name):
    """ Delete a saved playlist by name - or purge working playlist if *all."""
    if name.isdigit() or g.userpl.get(name):

        if name.isdigit():
            name = int(name) - 1
            name = sorted(g.userpl)[name]

        del g.userpl[name]
        g.message = "Deleted playlist %s%s%s" % (c.y, name, c.w)
        g.content = playlists_display()
        save_to_file()

    else:
        g.message = F('pl not found advise ls') % name
        g.content = playlists_display()


def songlist_mv_sw(action, a, b):
    """ Move a song or swap two songs. """
    i, j = int(a) - 1, int(b) - 1

    if action == "mv":
        g.model.songs.insert(j, g.model.songs.pop(i))
        g.message = F('song move') % (g.model.songs[j].title, b)

    elif action == "sw":
        g.model.songs[i], g.model.songs[j] = g.model.songs[j], g.model.songs[i]
        g.message = F('song sw') % (min(a, b), max(a, b))

    g.content = generate_songlist_display()


def playlist_add(nums, playlist):
    """ Add selected song nums to saved playlist. """
    nums = _parse_multi(nums)

    if not g.userpl.get(playlist):
        playlist = playlist.replace(" ", "-")
        g.userpl[playlist] = Playlist(playlist)

    for songnum in nums:
        g.userpl[playlist].songs.append(g.model.songs[songnum - 1])
        dur = g.userpl[playlist].duration
        f = (len(nums), playlist, g.userpl[playlist].size, dur)
        g.message = F('added to saved pl') % f

    if nums:
        save_to_file()

    g.content = generate_songlist_display()


def playlist_rename_idx(_id, name):
    """ Rename a playlist by ID. """
    _id = int(_id) - 1
    playlist_rename(sorted(g.userpl)[_id] + " " + name)


def playlist_rename(playlists):
    """ Rename a playlist using mv command. """
    # Deal with old playlist names that permitted spaces
    a, b = "", playlists.split(" ")
    while a not in g.userpl:
        a = (a + " " + (b.pop(0))).strip()
        if not b and a not in g.userpl:
            g.message = F('no pl match for rename')
            g.content = g.content or playlists_display()
            return

    b = "-".join(b)
    g.userpl[b] = Playlist(b)
    g.userpl[b].songs = list(g.userpl[a].songs)
    playlist_remove(a)
    g.message = F('pl renamed') % (a, b)
    save_to_file()


def add_rm_all(action):
    """ Add all displayed songs to current playlist.

    remove all displayed songs from view.

    """
    if action == "rm":
        for n in reversed(range(0, len(g.model.songs))):
            g.model.songs.pop(n)
        g.message = c.b + "Cleared all songs" + c.w
        g.content = generate_songlist_display()

    elif action == "add":
        size = g.model.size
        songlist_rm_add("add", "-" + uni(size))


def nextprev(np):
    """ Get next / previous search results. """
    glsq = g.last_search_query
    content = g.model.songs

    if "user" in g.last_search_query:
        function, query = usersearch, glsq['user']

    elif "related" in g.last_search_query:
        function, query = related_search, glsq['related']

    elif "term" in g.last_search_query:
        function, query = search, glsq['term']

    elif "playlists" in g.last_search_query:
        function, query = pl_search, glsq['playlists']
        content = g.ytpls

    elif "playlist" in g.last_search_query:
        function, query = plist, glsq['playlist']

    good = False

    if np == "n":
        max_results = getxy("max_results")
        if len(content) == max_results and glsq:
            g.current_page += 1
            good = True

    elif np == "p":
        if g.current_page > 1 and g.last_search_query:
            g.current_page -= 1
            good = True

    if good:
        function(query, g.current_page, splash=True)
        g.message += " : page %s" % g.current_page

    else:
        norp = "next" if np == "n" else "previous"
        g.message = "No %s items to display" % norp

    g.content = generate_songlist_display(frmat="search")


def user_more(num):
    """ Show more videos from user of vid num. """
    if g.browse_mode != "normal":
        g.message = "User uploads must refer to a specific video item"
        g.message = c.y + g.message + c.w
        g.content = generate_songlist_display()
        return

    item = g.model.songs[int(num) - 1]
    p = get_pafy(item)
    user = p.username
    usersearch(user)


def related(num):
    """ Show videos related to to vid num. """
    if g.browse_mode != "normal":
        g.message = "Related items must refer to a specific video item"
        g.message = c.y + g.message + c.w
        g.content = generate_songlist_display()
        return

    item = g.model.songs[int(num) - 1]
    related_search(item)


def clip_copy(num):
    """ Copy item to clipboard. """
    if g.browse_mode == "ytpl":

        p = g.ytpls[int(num) - 1]
        link = "https://youtube.com/playlist?list=%s" % p['link']

    elif g.browse_mode == "normal":
        item = (g.model.songs[int(num) - 1])
        link = "https://youtube.com/watch?v=%s" % item.ytid

    else:
        g.message = "clipboard copy not valid in this mode"
        g.content = generate_songlist_display()
        return

    if has_xerox:

        try:
            xerox.copy(link)
            g.message = c.y + link + c.w + " copied"
            g.content = generate_songlist_display()

        except xerox.base.ToolNotFound as e:
            print(link)
            print("Error - couldn't copy to clipboard.")
            print(e.__doc__)
            print("")
            xinput("Press Enter to continue.")
            g.content = generate_songlist_display()

    else:
        g.message = "xerox module must be installed for clipboard support\n"
        g.message += "see https://pypi.python.org/pypi/xerox/"
        g.content = generate_songlist_display()


def info(num):
    """ Get video description. """
    if g.browse_mode == "ytpl":
        p = g.ytpls[int(num) - 1]

        # fetch the playlist item as it has more metadata
        yt_playlist = g.pafy_pls.get(p['link'])

        if not yt_playlist:
            g.content = logo(col=c.g)
            g.message = "Fetching playlist info.."
            screen_update()
            dbg("%sFetching playlist using pafy%s", c.y, c.w)
            yt_playlist = pafy.get_playlist(p['link'])
            g.pafy_pls[p['link']] = yt_playlist

        ytpl_likes = yt_playlist.get('likes', 0)
        ytpl_dislikes = yt_playlist.get('dislikes', 0)
        ytpl_desc = yt_playlist.get('description', "")
        g.content = generate_songlist_display()

        created = yt_datetime(p['created'])[0]
        updated = yt_datetime(p['updated'])[0]
        out = c.ul + "Playlist Info" + c.w + "\n\n"
        out += p['title']
        out += "\n" + ytpl_desc
        out += ("\n\nAuthor     : " + p['author'])
        out += "\nSize       : " + uni(p['size']) + " videos"
        out += "\nLikes      : " + uni(ytpl_likes)
        out += "\nDislikes   : " + uni(ytpl_dislikes)
        out += "\nCreated    : " + time.strftime("%x %X", created)
        out += "\nUpdated    : " + time.strftime("%x %X", updated)
        out += "\nID         : " + uni(p['link'])
        out += ("\n\n%s[%sPress enter to go back%s]%s" % (c.y, c.w, c.y, c.w))
        g.content = out

    elif g.browse_mode == "normal":
        g.content = logo(c.b)
        screen_update()
        writestatus("Fetching video metadata..")
        item = (g.model.songs[int(num) - 1])
        get_streams(item)
        p = get_pafy(item)
        i = utf8_decode
        pub = time.strptime(uni(p.published), "%Y-%m-%d %H:%M:%S")
        writestatus("Fetched")
        up = "Update Pafy to 0.3.42 to view likes/dislikes"
        out = c.ul + "Video Info" + c.w + "\n\n"
        out += i(p.title or "")
        out += "\n" + (p.description or "")
        out += i("\n\nAuthor     : " + uni(p.author))
        out += i("\nPublished  : " + time.strftime("%c", pub))
        out += i("\nView count : " + uni(p.viewcount))
        out += i("\nRating     : " + uni(p.rating)[:4])
        out += i("\nLikes      : " + uni(getattr(p, "likes", up)))
        out += i("\nDislikes   : " + uni(getattr(p, "dislikes", up)))
        out += i("\nCategory   : " + p.category)
        out += i("\nLink       : " + "https://youtube.com/watch?v=%s" %
                 p.videoid)
        out += i("\n\n%s[%sPress enter to go back%s]%s" % (c.y, c.w, c.y, c.w))
        g.content = out


def play_url(url, override):
    """ Open and play a youtube video url. """
    override = override if override else "_"
    g.browse_mode = "normal"
    yt_url(url, print_title=1)

    if len(g.model.songs) == 1:
        play(override, "1", "_")

    if g.command_line:
        sys.exit()


def dl_url(url):
    """ Open and prompt for download of youtube video url. """
    g.browse_mode = "normal"
    yt_url(url)

    if len(g.model.songs) == 1:
        download("download", "1")

    if g.command_line:
        sys.exit()


def yt_url(url, print_title=0):
    """ Acess a video by url. """
    try:
        p = pafy.new(url, basic=1, signature=0)

    except (IOError, ValueError) as e:
        g.message = c.r + uni(e) + c.w
        g.content = g.content or generate_songlist_display(zeromsg=g.message)
        return

    g.browse_mode = "normal"
    v = Video(p.videoid, utf8_decode(p.title), p.length)
    g.model.songs = [v]

    if not g.command_line:
        g.content = generate_songlist_display()

    if print_title:
        print(v.title)


def dump(un):
    """ Show entire playlist. """
    if g.last_search_query.get("playlist") and not un:
        plist(g.last_search_query['playlist'], dumps=True)

    elif g.last_search_query.get("playlist") and un:
        plist(g.last_search_query['playlist'], pagenum=1, dumps=False)

    else:
        un = "" if not un else un
        g.message = "%s%sdump%s may only be used on an open YouTube playlist"
        g.message = g.message % (c.y, un, c.w)
        g.content = generate_songlist_display()


def plist(parturl, pagenum=1, splash=True, dumps=False):
<<<<<<< HEAD
    """ Import playlist created on website. """
    max_results = getxy("max_results")

=======
    """ Retrieve YouTube playlist. """
>>>>>>> 8f14d7b9
    if "playlist" in g.last_search_query and\
            parturl == g.last_search_query['playlist']:

        # go to pagenum
        s = (pagenum - 1) * max_results
        e = pagenum * max_results

        if dumps:
            s, e = 0, 99999

        g.model.songs = g.ytpl['items'][s:e]
        g.content = generate_songlist_display()
        g.message = "Showing YouTube playlist: %s" % c.y + g.ytpl['name'] + c.w
        g.current_page = pagenum
        return

    if splash:
        g.content = logo(col=c.b)
        g.message = "Retreiving YouTube playlist"
        screen_update()

    dbg("%sFetching playlist using pafy%s", c.y, c.w)
    yt_playlist = pafy.get_playlist(parturl)
    g.pafy_pls[parturl] = yt_playlist
    ytpl_items = yt_playlist['items']
    ytpl_title = yt_playlist['title']
    g.content = generate_songlist_display()
    songs = []

    for item in ytpl_items:
        # Create Video object, appends to songs
        cur = Video(ytid=item['pafy'].videoid,
                    title=item['pafy'].title,
                    length=item['pafy'].length)
        songs.append(cur)

    if not ytpl_items:
        dbg("got unexpected data or no search results")
        return False

    g.last_search_query = {"playlist": parturl}
    g.browse_mode = "normal"
    g.ytpl = dict(name=ytpl_title, items=songs)
    g.current_page = 1
    g.model.songs = songs[:max_results]
    # preload first result url
    kwa = {"song": songs[0], "delay": 0}
    t = threading.Thread(target=preload, kwargs=kwa)
    t.start()

    g.content = generate_songlist_display()
    g.message = "Showing YouTube playlist %s" % (c.y + ytpl_title + c.w)


def shuffle_fn(_):
    """ Shuffle displayed items. """
    random.shuffle(g.model.songs)
    g.message = c.y + "Items shuffled" + c.w
    g.content = generate_songlist_display()


def clearcache():
    """ Clear cached items - for debugging use. """
    g.pafs = {}
    g.streams = {}
    g.url_memo = collections.OrderedDict()
    dbg("%scache cleared%s", c.p, c.w)
    g.message = "cache cleared"


def show_message(message, col=c.r, update=False):
    """ Show message using col, update screen if required. """
    g.content = generate_songlist_display()
    g.message = col + message + c.w

    if update:
        screen_update()


def _do_query(url, query, err='query failed', cache=True, report=False):
    """ Perform http request.

    if cache is True, memo is utilised
    if report is True, return whether response is from memo

    """
    # convert query to sorted list of tuples (needed for consistent url_memo)
    query = [(k, query[k]) for k in sorted(query.keys())]
    url = "%s?%s" % (url, urlencode(query))

    try:
        wdata = utf8_decode(g.urlopen(url).read())

    except (URLError, HTTPError) as e:
        g.message = "%s: %s (%s)" % (err, e, url)
        g.content = logo(c.r)
        return None if not report else (None, False)

    return wdata if not report else (wdata, False)


def _best_song_match(songs, title, duration):
    """ Select best matching song based on title, length.

    Score from 0 to 1 where 1 is best.

    """
    # pylint: disable=R0914
    seqmatch = difflib.SequenceMatcher

    def variance(a, b):
        """ Return difference ratio. """
        return float(abs(a - b)) / max(a, b)

    candidates = []

    ignore = "music video lyrics new lyrics video audio".split()
    extra = "official original vevo".split()

    for song in songs:
        dur, tit = int(song.length), song.title
        dbg("Title: %s, Duration: %s", tit, dur)

        for word in extra:
            if word in tit.lower() and word not in title.lower():
                pattern = re.compile(word, re.I)
                tit = pattern.sub("", tit)

        for word in ignore:
            if word in tit.lower() and word not in title.lower():
                pattern = re.compile(word, re.I)
                tit = pattern.sub("", tit)

        replacechars = re.compile(r"[\]\[\)\(\-]")
        tit = replacechars.sub(" ", tit)
        multiple_spaces = re.compile(r"(\s)(\s*)")
        tit = multiple_spaces.sub(r"\1", tit)

        title_score = seqmatch(None, title.lower(), tit.lower()).ratio()
        duration_score = 1 - variance(duration, dur)
        dbg("Title score: %s, Duration score: %s", title_score,
            duration_score)

        # apply weightings
        score = duration_score * .5 + title_score * .5
        candidates.append((score, song))

    best_score, best_song = max(candidates, key=lambda x: x[0])
    percent_score = int(100 * best_score)
    return best_song, percent_score


def _match_tracks(artist, title, mb_tracks):
    """ Match list of tracks in mb_tracks by performing multiple searches. """
    # pylint: disable=R0914
    dbg("artists is %s", artist)
    dbg("title is %s", title)
    title_artist_str = c.g + title + c.w, c.g + artist + c.w
    xprint("\nSearching for %s by %s\n\n" % title_artist_str)

    def dtime(x):
        """ Format time to M:S. """
        return time.strftime('%M:%S', time.gmtime(int(x)))

    # do matching
    for track in mb_tracks:
        ttitle = track['title']
        length = track['length']
        xprint("Search :  %s%s - %s%s - %s" % (c.y, artist, ttitle, c.w,
                                               dtime(length)))
        q = "%s %s" % (artist, ttitle)
        w = q = ttitle if artist == "Various Artists" else q
        url = "https://gdata.youtube.com/feeds/api/videos"
        query = generate_search_qs(w, 1, result_count=50)
        dbg(query)
        have_results = _search(url, q, query, splash=False, pre_load=False)
        time.sleep(0.5)

        if not have_results:
            print(c.r + "Nothing matched :(\n" + c.w)
            continue

        results = g.model.songs
        s, score = _best_song_match(results, artist + " " + ttitle, length)
        cc = c.g if score > 85 else c.y
        cc = c.r if score < 75 else cc
        xprint("Matched:  %s%s%s - %s \n[%sMatch confidence: "
               "%s%s]\n" % (c.y, s.title, c.w, fmt_time(s.length),
                            cc, score, c.w))
        yield s


def _get_mb_tracks(albumid):
    """ Get track listing from MusicBraiz by album id. """
    ns = {'mb': 'http://musicbrainz.org/ns/mmd-2.0#'}
    url = "http://musicbrainz.org/ws/2/release/" + albumid
    query = {"inc": "recordings"}
    wdata = _do_query(url, query, err='album search error')

    if not wdata:
        return None

    root = ET.fromstring(utf8_encode(wdata))
    tlist = root.find("./mb:release/mb:medium-list/mb:medium/mb:track-list",
                      namespaces=ns)
    mb_songs = tlist.findall("mb:track", namespaces=ns)
    tracks = []
    path = "./mb:recording/mb:"

    for track in mb_songs:

        try:
            title, length, rawlength = "unknown", 0, 0
            title = track.find(path + "title", namespaces=ns).text
            rawlength = track.find(path + "length", namespaces=ns).text
            length = int(round(float(rawlength) / 1000))

        except (ValueError, AttributeError):
            xprint("not found")

        tracks.append(dict(title=title, length=length, rawlength=rawlength))

    return tracks


def _get_mb_album(albumname, **kwa):
    """ Return artist, album title and track count from MusicBrainz. """
    url = "http://musicbrainz.org/ws/2/release/"
    qargs = dict(
        release='"%s"' % albumname,
        primarytype=kwa.get("primarytype", "album"),
        status=kwa.get("status", "official"))
    qargs.update({k: '"%s"' % v for k, v in kwa.items()})
    qargs = ["%s:%s" % item for item in qargs.items()]
    qargs = {"query": " AND ".join(qargs)}
    g.message = "Album search for '%s%s%s'" % (c.y, albumname, c.w)
    wdata = _do_query(url, qargs)

    if not wdata:
        return None

    ns = {'mb': 'http://musicbrainz.org/ns/mmd-2.0#'}
    root = ET.fromstring(utf8_encode(wdata))
    rlist = root.find("mb:release-list", namespaces=ns)

    if int(rlist.get('count')) == 0:
        return None

    album = rlist.find("mb:release", namespaces=ns)
    artist = album.find("./mb:artist-credit/mb:name-credit/mb:artist",
                        namespaces=ns).find("mb:name", namespaces=ns).text
    title = album.find("mb:title", namespaces=ns).text
    aid = album.get('id')
    return dict(artist=artist, title=title, aid=aid)


def search_album(term, page=1, splash=True):
    """Search for albums. """
    # pylint: disable=R0914,R0912
    if not term:
        show_message("Enter album name:", c.g, update=True)
        term = xinput("> ")

        if not term or len(term) < 2:
            g.message = c.r + "Not enough input!" + c.w
            g.content = generate_songlist_display()
            return

    album = _get_mb_album(term)

    if not album:
        show_message("Album '%s' not found!" % term)
        return

    out = "'%s' by %s%s%s\n\n" % (album['title'],
                                  c.g, album['artist'], c.w)
    out += ("[Enter] to continue, [q] to abort, or enter artist name for:\n"
            "    %s" % (c.y + term + c.w + "\n"))

    g.message, g.content = out, logo(c.b)
    screen_update()
    prompt = "Artist? [%s] > " % album['artist']
    xprint(prompt, end="")
    artistentry = xinput().strip()

    if artistentry:

        if artistentry == "q":
            show_message("Album search abandoned!")
            return

        album = _get_mb_album(term, artist=artistentry)

        if not album:
            show_message("Album '%s' by '%s' not found!" % (term, artistentry))
            return

    title, artist = album['title'], album['artist']
    mb_tracks = _get_mb_tracks(album['aid'])

    if not mb_tracks:
        show_message("Album '%s' by '%s' has 0 tracks!" % (title, artist))
        return

    msg = "%s%s%s by %s%s%s\n\n" % (c.g, title, c.w, c.g, artist, c.w)
    msg += "Enter to begin matching or [q] to abort"
    g.message = msg
    g.content = "Tracks:\n"
    for n, track in enumerate(mb_tracks, 1):
        g.content += "%02s  %s" % (n, track['title'])
        g.content += "\n"

    screen_update()
    entry = xinput("Continue? [Enter] > ")

    if entry == "":
        pass

    else:
        show_message("Album search abandoned!")
        return

    songs = []
    print(g.blank_text)
    itt = _match_tracks(artist, title, mb_tracks)

    stash = Config.SEARCH_MUSIC.get, Config.ORDER.get
    Config.SEARCH_MUSIC.value = True
    Config.ORDER.value = "relevance"

    try:
        while True:
            songs.append(next(itt))

    except KeyboardInterrupt:
        print("%sHalted!%s" % (c.r, c.w))

    except StopIteration:
        pass

    finally:
        Config.SEARCH_MUSIC.value, Config.ORDER.value = stash

    if songs:
        g.model.songs = songs
        kwa = {"song": songs[0], "delay": 0}
        t = threading.Thread(target=preload, kwargs=kwa)
        t.start()
        print("\n%s / %s songs matched" % (len(songs), len(mb_tracks)))
        xinput("Press Enter to continue")
        g.message = "Contents of album %s%s - %s%s %s(%d/%d)%s:" % (
            c.y, artist, title, c.w, c.b, len(songs), len(mb_tracks), c.w)
        g.last_opened = ""
        g.last_search_query = ""
        g.current_page = page
        g.content = generate_songlist_display()

    else:
        g.message = "Found no album tracks for %s%s%s" % (c.y, title, c.w)
        g.content = generate_songlist_display()
        g.current_page = 1
        g.last_search_query = ""


g.helptext = [
    ("basic", "Basics", """

{0}Basic Usage{1}

Use {2}/{1} or {2}.{1} to prefix your search query.  e.g., {2}/pink floyd{1}

Then, when results are shown:

    {2}<number(s)>{1} - play specified items, separated by commas.
                  e.g., {2}1-3,5{1} plays items 1, 2, 3 and 5.

    {2}i <number>{1} - view information on video <number>
    {2}c <number>{1} - view comments for video <number>
    {2}d <number>{1} - download video <number>
    {2}r <number>{1} - show videos related to video <number>
    {2}u <number>{1} - show videos uploaded by uploader of video <number>
    {2}x <number>{1} - copy item <number> url to clipboard (requires xerox)

    {2}q{1}, {2}quit{1} - exit mpsyt
""".format(c.ul, c.w, c.y, c.r)),
    ("search", "Searching and Retrieving", """
{0}Searching and Retrieving{1}

{2}set search_music false{1} - search all YouTube categories.
{2}set search_music true{1}  - search only YouTube music category.

{2}/<query>{1} or {2}.<query>{1} to search for videos. e.g., {2}/daft punk{1}
{2}//<query>{1} or {2}..<query>{1} - search for YouTube playlists. e.g., \
{2}//80's music{1}
{2}n{1} and {2}p{1} - continue search to next/previous pages.

{2}album <album title>{1} - Search for matching tracks using album title
{2}user <username>{1} - list YouTube uploads by <username>.
{2}user <username>/<query>{1} - as above, but matches <query>.
{2}userpl <username>{1} - list YouTube playlists created by <username>.
{2}pl <url or id>{1} - Open YouTube playlist by url or id.
{2}url <url or id>{1} - Retrieve specific YouTube video by url or id.

{2}r <number>{1} - show videos related to video <number>.
{2}u <number>{1} - show videos uploaded by uploader of video <number>.
{2}c <number>{1} - view comments for video <number>
""".format(c.ul, c.w, c.y, c.r)),

    ("edit", "Editing / Manipulating Results", """
{0}Editing and Manipulating Results{1}

{2}rm <number(s)>{1} - remove items from displayed results.
{2}sw <number>,<number>{1} - swap two items.
{2}mv <number>,<number>{1} - move item <number> to position <number>.
{2}save <name>{1} - save displayed items as a local playlist.

{2}shuffle{1} - Shuffle the displayed results.
""".format(c.ul, c.w, c.y, c.r)),

    ("download", "Downloading and Playback", """
{0}Downloading and Playback{1}

{2}set show_video true{1} - play video instead of audio.

{2}<number(s)>{1} - play specified items, separated by commas.
              e.g., {2}1-3,5{1} plays items 1, 2, 3 and 5

{2}d <number>{1} - view downloads available for an item.
{2}da <number(s)>{1} - download best available audio file(s).
{2}dv <number(s)>{1} - download best available video file(s).
{2}dapl <url or id>{1} - download YouTube playlist (audio) by url or id.
{2}dvpl <url or id>{1} - download YouTube playlist (video) by url or id.
{2}daupl <username>{1} - download user's YouTube playlists (audio).
{2}dvupl <username>{1} - download user's YouTube playlists (video).
{2}dlurl <url or id>{1} download a YouTube video by url or video id.
{2}playurl <url or id>{1} play a YouTube video by url or id.

{2}all{1} or {2}*{1} - play all displayed items.
{2}repeat <number(s)>{1} - play and repeat the specified items.
{2}shuffle <number(s)>{1} - play specified items in random order.
""".format(c.ul, c.w, c.y, c.r)),

    ("playlists", "Using Local Playlists", """
{0}Using Local Playlists{1}

{2}add <number(s)>{1} - add items to the current playlist.
{2}add <number(s)> <playlist>{1} - add items to the specified playlist.
     (<playlist> will be created if it doesn't already exist)

{2}vp{1} - view current playlist.
{2}ls{1} - list saved playlists.
{2}mv <old name or ID> <new name>{1} - rename a playlist.
{2}rmp <playlist_name or ID>{1} - delete a playlist from disk.

{2}open <name or ID>{1} - open a saved playlist as the current playlist.
{2}play <name or ID>{1} - play a saved playlist directly.
{2}view <name or ID>{1} - view a playlist (current playlist left intact).
{2}save{1} or {2}save <name>{1} - save the displayed items as a playlist.

{2}rm <number(s)>{1} - remove items from displayed results.
{2}sw <number>,<number>{1} - swap two items.
{2}mv <number>,<number>{1} - move item <number> to position <number>.
""".format(c.ul, c.w, c.y, c.r)),

    ("invoke", "Invocation Parameters", """
{0}Invocation{1}

All mpsyt commands can be entered from the command line.  For example;

  {2}mpsyt dlurl <url or id>{1} to download a YouTube video by url or id
  {2}mpsyt playurl <url or id>{1} to play a YouTube video by url or id
  {2}mpsyt /mozart{1} to search
  {2}mpsyt //best songs of 2010{1} for a playlist search
  {2}mpsyt play <playlist name or ID>{1} to play a saved playlist
  {2}mpsyt ls{1} to list saved playlists

For further automation, a series of commands can be entered separated by
commas (,).  E.g.,

  {2}mpsyt open 1, 2-4{1} - play items 2-4 of first saved playlist
  {2}mpsyt //the doors, 1, all -a{1} - open YouTube playlist and play audio

If you need to enter an actual comma on the command line, use {2},,{1} instead.
""".format(c.ul, c.w, c.y, c.r)),

    ("config", "Configuration Options", """
{0}Configuration{1}

{2}set{1} - view current configuration
{2}set <item> default{1} - set an item to its default value
{2}set all default{1} - restore default settings
{2}set checkupdate true|false{1} - check for updates on exit
{2}set colours true|false{1} - use colours in display output
{2}set columns <columns>{1} - select extra displayed fields in search results:
     (valid: views comments rating date user likes dislikes category)
{2}set ddir <download direcory>{1} - set where downloads are saved
{2}set fullscreen true|false{1} - output video content in full-screen mode
{2}set max_res <number>{1} - play / download maximum video resolution height
{2}set max_results <number>{1} - show <number> results when searching (max 50)
{2}set notifier <notifier app>{1} - call <notifier app> with each new song title
{2}set order <relevance|date|views|rating>{1} search result ordering
{2}set overwrite true|false{1} - overwrite existing files (skip if false)
{2}set player <player app>{1} - use <player app> for playback
{2}set playerargs <args>{1} - use specified arguments with player
{2}set search_music true|false{1} - search only music (all categories if false)
{2}set show_mplayer_keys true|false{1} - show keyboard help for mplayer and mpv
{2}set show_status true|false{1} - show status messages and progress
{2}set show_video true|false{1} - show video output (audio only if false)
{2}set window_pos <top|bottom>-<left|right>{1} - set player window position
{2}set window_size <number>x<number>{1} - set player window width & height
""".format(c.ul, c.w, c.y, c.r)),

    ("tips", "Advanced Tips", """
{0}Advanced Tips{1}

Use {2}-w{1}, {2}-f{1} or {2}-a{1} with your choice to override the configured\
 setting and
play items in windowed, fullscreen or audio modes.  E.g., 1-4 -a

When specifying columns with {2}set columns{1} command, append :N to set\
 width.
    E.g.: {2}set columns date views user:17 likes{1}

When using {2}open{1}, {2}view{1} or {2}play{1} to access a local playlist, \
you can enter
the first few characters instead of the whole name.

Use {2}5-{1} to select items 5 upward and {2}-5{1} to select up to item 5. \
This can be
included with other choices. e.g., 5,3,7-,-2
You can use spaces instead of commas: 5 3 7- -2
Reversed ranges also work. eg., 5-2

{2}dump{1} - to show entire contents of an opened YouTube playlist.
       (useful for playing or saving entire playlists, use {2}undump{1} to \
undo)

{2}set player mpv{1} or {2}set player mplayer{1} - change player application

Use {2}1{1} and {2}0{1} in place of true and false when using the {2}set{1} \
command
""".format(c.ul, c.w, c.y, c.r)),

    ("new", "New Features", """
{0}New Features in v0.01.48{1}

 - Added option to show system notifications (Alex Nisnevich) #95
    (can be used with libnotify - notify-send on linux)

 - Added overwrite true/false option for downloads (mtahmed) #93
    (skips download if downloaded file already exists)

 - Added copy to clipboard feature
    (requires python xerox module and xclip on linux or pywin32 on windows)


""".format(c.ul, c.w, c.y, c.r))]


def matchfunction(funcname, regex, userinput):
    """ Match userinput against regex.

    Call funcname, return True if matches.

    """
    if regex.match(userinput):
        matches = regex.match(userinput).groups()
        dbg("input: %s", userinput)
        dbg("function call: %s", funcname)
        dbg("regx matches: %s", matches)

        if g.debug_mode:
            globals()[funcname](*matches)

        else:

            try:
                globals()[funcname](*matches)

            except IndexError:
                g.message = F('invalid range')
                g.content = g.content or generate_songlist_display()

            except (ValueError, IOError) as e:
                g.message = F('cant get track') % uni(e)
                g.content = g.content or\
                    generate_songlist_display(zeromsg=g.message)

        return True


def main():
    """ Main control loop. """
    if not g.command_line:
        g.content = logo(col=c.g, version=__version__) + "\n"
        g.message = "Enter /search-term to search or [h]elp"
        screen_update()

    # open playlists from file
    convert_playlist_to_v2()
    open_from_file()

    # get cmd line input
    arg_inp = " ".join(sys.argv[1:])

    # input types
    word = r'[^\W\d][-\w\s]{,100}'
    rs = r'(?:repeat\s*|shuffle\s*|-a\s*|-f\s*|-w\s*)'
    pl = r'(?:.*=|)([-_a-zA-Z0-9]{18,50})(?:(?:\&\#).*|$)'
    regx = {
        'ls': r'ls$',
        'vp': r'vp$',
        'top': r'top(|3m|6m|year|all)\s*$',
        'dump': r'(un)?dump',
        'play': r'(%s{0,3})([-,\d\s]{1,250})\s*(%s{0,3})$' % (rs, rs),
        'info': r'i\s*(\d{1,4})$',
        'quits': r'(?:q|quit|exit)$',
        'plist': r'pl\s+%s' % pl,
        'yt_url': r'url\s(.*[-_a-zA-Z0-9]{11}.*$)',
        'search': r'(?:search|\.|/)\s*([^./].{1,500})',
        'dl_url': r'dlurl\s(.*[-_a-zA-Z0-9]{11}.*$)',
        'play_pl': r'play\s+(%s|\d+)$' % word,
        'related': r'r\s?(\d{1,4})$',
        'download': r'(dv|da|d|dl|download)\s*(\d{1,4})$',
        'play_url': r'playurl\s(.*[-_a-zA-Z0-9]{11}[^\s]*)(\s-(?:f|a|w))?$',
        'comments': r'c\s?(\d{1,4})$',
        'nextprev': r'(n|p)$',
        'play_all': r'(%s{0,3})(?:\*|all)\s*(%s{0,3})$' % (rs, rs),
        'user_pls': r'u(?:ser)?pl\s(.*)$',
        'save_last': r'save\s*$',
        'pl_search': r'(?:\.\.|\/\/|pls(?:earch)?\s)\s*(.*)$',
        'setconfig': r'set\s+([-\w]+)\s*"?([^"]*)"?\s*$',
        'clip_copy': r'x\s*(\d+)$',
        'down_many': r'(da|dv)\s+((?:\d+\s\d+|-\d|\d+-|\d,)(?:[\d\s,-]*))\s*$',
        'show_help': r'(?:help|h)(?:\s+(-?\w+)\s*)?$',
        'user_more': r'u\s?([\d]{1,4})$',
        'down_plist': r'(da|dv)pl\s+%s' % pl,
        'clearcache': r'clearcache$',
        'usersearch': r'user\s+([^\s].{1,})$',
        'shuffle_fn': r'\s*(shuffle)\s*$',
        'add_rm_all': r'(rm|add)\s(?:\*|all)$',
        'showconfig': r'(set|showconfig)\s*$',
        'search_album': r'album\s*(.{0,500})',
        'playlist_add': r'add\s*(-?\d[-,\d\s]{1,250})(%s)$' % word,
        'down_user_pls': r'(da|dv)upl\s+(.*)$',
        'open_save_view': r'(open|save|view)\s*(%s)$' % word,
        'songlist_mv_sw': r'(mv|sw)\s*(\d{1,4})\s*[\s,]\s*(\d{1,4})$',
        'songlist_rm_add': r'(rm|add)\s*(-?\d[-,\d\s]{,250})$',
        'playlist_rename': r'mv\s*(%s\s+%s)$' % (word, word),
        'playlist_remove': r'rmp\s*(\d+|%s)$' % word,
        'open_view_bynum': r'(open|view)\s*(\d{1,4})$',
        'playlist_rename_idx': r'mv\s*(\d{1,3})\s*(%s)\s*$' % word}

    # compile regexp's
    regx = {name: re.compile(val, re.UNICODE) for name, val in regx.items()}
    prompt = "> "
    arg_inp = arg_inp.replace(r",,", "[mpsyt-comma]")
    arg_inp = arg_inp.split(",")

    while True:
        next_inp = ""

        if len(arg_inp):
            arg_inp, next_inp = arg_inp[1:], arg_inp[0].strip()
            next_inp = next_inp.replace("[mpsyt-comma]", ",")

        try:
            userinput = next_inp or xinput(prompt).strip()

        except (KeyboardInterrupt, EOFError):
            userinput = prompt_for_exit()

        for k, v in regx.items():
            if matchfunction(k, v, userinput):
                break

        else:
            g.content = g.content or generate_songlist_display()

            if g.command_line:
                g.content = ""

            if userinput and not g.command_line:
                g.message = c.b + "Bad syntax. Enter h for help" + c.w

            elif userinput and g.command_line:
                sys.exit("Bad syntax")

        screen_update()

if "--debug" in sys.argv or os.environ.get("mpsytdebug") == "1":
    print(get_version_info())
    list_update("--debug", sys.argv, remove=True)
    g.debug_mode = True
    g.blank_text = "--\n"
    logfile = os.path.join(tempfile.gettempdir(), "mpsyt.log")
    logging.basicConfig(level=logging.DEBUG, filename=logfile)
    logging.getLogger("pafy").setLevel(logging.DEBUG)

elif "--logging" in sys.argv or os.environ.get("mpsytlog") == "1":
    list_update("--logging", sys.argv, remove=True)
    logfile = os.path.join(tempfile.gettempdir(), "mpsyt.log")
    logging.basicConfig(level=logging.DEBUG, filename=logfile)
    logging.getLogger("pafy").setLevel(logging.DEBUG)

if "--autosize" in sys.argv or os.environ.get("autosize") == "1":
    list_update("--autosize", sys.argv, remove=True)
    g.detectable_size = True

dbg = logging.debug

if __name__ == "__main__":
    init()
    main()<|MERGE_RESOLUTION|>--- conflicted
+++ resolved
@@ -3482,13 +3482,9 @@
 
 
 def plist(parturl, pagenum=1, splash=True, dumps=False):
-<<<<<<< HEAD
-    """ Import playlist created on website. """
+    """ Retrieve YouTube playlist. """
     max_results = getxy("max_results")
 
-=======
-    """ Retrieve YouTube playlist. """
->>>>>>> 8f14d7b9
     if "playlist" in g.last_search_query and\
             parturl == g.last_search_query['playlist']:
 
