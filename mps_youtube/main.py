--- conflicted
+++ resolved
@@ -1971,7 +1971,6 @@
             played = player_status(p, songdata + "; ", song.length)
 
         elif "mpv" in Config.PLAYER.get:
-<<<<<<< HEAD
             sockpath = None
             if g.usesock:
                 sockpath = tempfile.mktemp('.sock','mpsyt-mpv')
@@ -1980,13 +1979,8 @@
             else:
                 p = subprocess.Popen(cmd, shell=False, stderr=subprocess.PIPE,
                                      bufsize=1)
-            played = player_status(p, songdata + ";", song.length, mpv=True,
+            played = player_status(p, songdata + "; ", song.length, mpv=True,
                      sockpath=sockpath)
-=======
-            p = subprocess.Popen(cmd, shell=False, stderr=subprocess.PIPE,
-                                 bufsize=1)
-            played = player_status(p, songdata + "; ", song.length, mpv=True)
->>>>>>> 2a7a39a5
 
         else:
             with open(os.devnull, "w") as devnull:
@@ -2010,11 +2004,7 @@
             pass
 
 
-<<<<<<< HEAD
-def player_status(po_obj, prefix="", songlength=0, mpv=False, sockpath=None):
-=======
-def player_status(po_obj, prefix, songlength=0, mpv=False):
->>>>>>> 2a7a39a5
+def player_status(po_obj, prefix, songlength=0, mpv=False, sockpath=None):
     """ Capture time progress from player output. Write status line. """
     # pylint: disable=R0914
     played_something = False
@@ -2038,10 +2028,10 @@
             if resp.get('event') == 'property-change' and resp['id'] == 1:
                 m = int(resp['data'])
 
-                line = make_status_line(m, songlength)
+                line = make_status_line(m, prefix, songlength)
 
                 if line != last_displayed_line:
-                    writestatus(prefix + (" " if prefix else "") + line)
+                    writestatus(line)
                     last_displayed_line = line
 
     else:
@@ -2051,30 +2041,20 @@
 
             if char in '\r\n':
 
-<<<<<<< HEAD
                 mv = re_volume.search(buff)
 
                 if mv:
                     volume_level = int(mv.group("volume"))
-=======
-            if m:
-                played_something = True
-                line = make_status_line(m, prefix, songlength,
-                                        volume=volume_level)
-
-                if line != last_displayed_line:
-                    writestatus(line)
-                    last_displayed_line = line
->>>>>>> 2a7a39a5
 
                 m = re_player.match(buff)
 
                 if m:
                     played_something = True
-                    line = make_status_line(m, songlength, volume=volume_level)
+                    line = make_status_line(m, prefix, songlength,
+                                            volume=volume_level)
 
                     if line != last_displayed_line:
-                        writestatus(prefix + (" " if prefix else "") + line)
+                        writestatus(line)
                         last_displayed_line = line
 
                 buff = ''
@@ -2088,21 +2068,9 @@
 def make_status_line(match_object, prefix, songlength=0, volume=None):
     """ Format progress line output.  """
     # pylint: disable=R0914
-<<<<<<< HEAD
-    cw = getxy("width")
-    progress_bar_size = cw - 50
-
     if isinstance(match_object, int):
         elapsed_s = match_object
     else:
-=======
-    try:
-        h, m, s = map(int, match_object.groups())
-        elapsed_s = h * 3600 + m * 60 + s
-
-    except ValueError:
-
->>>>>>> 2a7a39a5
         try:
             h, m, s = map(int, match_object.groups())
             elapsed_s = h * 3600 + m * 60 + s
