"""
mps-youtube.

https://github.com/np1/mps-youtube

Copyright (C) 2014, 2015 np1 and contributors

This program is free software: you can redistribute it and/or modify
it under the terms of the GNU General Public License as published by
the Free Software Foundation, either version 3 of the License, or
(at your option) any later version.

This program is distributed in the hope that it will be useful,
but WITHOUT ANY WARRANTY; without even the implied warranty of
MERCHANTABILITY or FITNESS FOR A PARTICULAR PURPOSE.  See the
GNU General Public License for more details.

You should have received a copy of the GNU General Public License
along with this program.  If not, see <http://www.gnu.org/licenses/>.

"""

__version__ = "0.2.5-dev"
__notes__ = "development version"
__author__ = "np1"
__license__ = "GPLv3"
__url__ = "http://github.com/np1/mps-youtube"

from xml.etree import ElementTree as ET
from . import terminalsize
import multiprocessing
import unicodedata
import collections
import subprocess
import threading
import platform
import tempfile
import difflib
import logging
import random
import locale
import socket
import shlex
import time
import math
import pafy
import json
import sys
import re
import os
import pickle
from urllib.request import urlopen, build_opener
from urllib.error import HTTPError, URLError
from urllib.parse import urlencode


try:
    # pylint: disable=F0401
    from colorama import init as init_colorama, Fore, Style
    has_colorama = True

except ImportError:
    has_colorama = False

try:
    import readline
    readline.set_history_length(2000)
    has_readline = True

except ImportError:
    has_readline = False

try:
    # pylint: disable=F0401
    import xerox
    has_xerox = True

except ImportError:
    has_xerox = False


def utf8_encode(x):
    """ Encode Unicode. """
    return x.encode("utf8") if isinstance(x, str) else x


def utf8_decode(x):
    """ Decode Unicode. """
    return x.decode("utf8") if isinstance(x, bytes) else x

mswin = os.name == "nt"
not_utf8_environment = mswin or "UTF-8" not in os.environ.get("LANG", "")


def member_var(x):
    """ Return True if x is a member variable. """
    return not(x.startswith("__") or callable(x))


locale.setlocale(locale.LC_ALL, "")  # for date formatting
XYTuple = collections.namedtuple('XYTuple', 'width height max_results')

ISO8601_TIMEDUR_EX = re.compile(r'PT((\d{1,3})H)?((\d{1,3})M)?(\d{1,2})S')


def getxy():
    """ Get terminal size, terminal width and max-results. """
    if g.detectable_size:
        x, y = terminalsize.get_terminal_size()
        max_results = y - 4 if y < 54 else 50
        max_results = 1 if y <= 5 else max_results

    else:
        x, max_results = Config.CONSOLE_WIDTH.get, Config.MAX_RESULTS.get
        y = max_results + 4

    return XYTuple(x, y, max_results)


def utf8_replace(txt):
    """ Replace unsupported characters in unicode string, returns unicode. """
    sse = sys.stdout.encoding
    txt = txt.encode(sse, "replace").decode("utf8", "ignore")
    return txt


def xenc(stuff):
    """ Replace unsupported characters. """
    if g.isatty:
        return utf8_replace(stuff) if not_utf8_environment else stuff

    else:
        return stuff.encode("utf8", errors="replace")


def xprint(stuff, end=None):
    """ Compatible print. """
    print(xenc(stuff), end=end)


def mswinfn(filename):
    """ Fix filename for Windows. """
    if mswin:
        filename = utf8_replace(filename) if not_utf8_environment else filename
        allowed = re.compile(r'[^\\/?*$\'"%&:<>|]')
        filename = "".join(x if allowed.match(x) else "_" for x in filename)

    return filename


def set_window_title(title):
    """ Set terminal window title. """
    if mswin:
        os.system("title " + title)
    else:
        sys.stdout.write('\x1b]2;' + title + '\x07')


def get_default_ddir():
    """ Get system default Download directory, append mps dir. """
    user_home = os.path.expanduser("~")
    join, exists = os.path.join, os.path.exists

    if mswin:
        return join(user_home, "Downloads", "mps")

    USER_DIRS = join(user_home, ".config", "user-dirs.dirs")
    DOWNLOAD_HOME = join(user_home, "Downloads")

    # define ddir by (1) env var, (2) user-dirs.dirs file,
    #                (3) existing ~/Downloads dir (4) ~

    if 'XDG_DOWNLOAD_DIR' in os.environ:
        ddir = os.environ['XDG_DOWNLOAD_DIR']

    elif exists(USER_DIRS):
        lines = open(USER_DIRS).readlines()
        defn = [x for x in lines if x.startswith("XDG_DOWNLOAD_DIR")]

        if len(defn) == 1:
            ddir = defn[0].split("=")[1].replace('"', '')
            ddir = ddir.replace("$HOME", user_home).strip()

        else:
            ddir = DOWNLOAD_HOME if exists(DOWNLOAD_HOME) else user_home

    else:
        ddir = DOWNLOAD_HOME if exists(DOWNLOAD_HOME) else user_home

    ddir = utf8_decode(ddir)
    return os.path.join(ddir, "mps")


def get_config_dir():
    """ Get user's configuration directory. Migrate to new mps name if old."""
    if mswin:
        confdir = os.environ["APPDATA"]

    elif 'XDG_CONFIG_HOME' in os.environ:
        confdir = os.environ['XDG_CONFIG_HOME']

    else:
        confdir = os.path.join(os.path.expanduser("~"), '.config')

    mps_confdir = os.path.join(confdir, "mps-youtube")

    if not os.path.exists(mps_confdir):
        os.makedirs(mps_confdir)

    return mps_confdir


def get_mpv_version(exename):
    """ Get version of mpv as 3-tuple. """
    o = utf8_decode(subprocess.check_output([exename, "--version"]))
    re_ver = re.compile(r"%s (\d+)\.(\d+)\.(\d+)" % exename)

    for line in o.split("\n"):
        m = re_ver.match(line)

        if m:
            v = tuple(map(int, m.groups()))
            dbg("%s version %s.%s.%s detected", exename, *v)
            return v

    dbg("%sFailed to detect mpv version%s", c.r, c.w)
    return -1, 0, 0


def has_exefile(filename):
    """ Check whether file exists in path and is executable.

    Return path to file or False if not found
    """
    paths = [os.getcwd()] + os.environ.get("PATH", '').split(os.pathsep)
    paths = [i for i in paths if i]
    dbg("searching path for %s", filename)

    for path in paths:
        exepath = os.path.join(path, filename)

        if os.path.isfile(exepath):
            if os.access(exepath, os.X_OK):
                dbg("found at %s", exepath)
                return exepath

    return False


def get_content_length(url, preloading=False):
    """ Return content length of a url. """
    prefix = "preload: " if preloading else ""
    dbg(c.y + prefix + "getting content-length header" + c.w)
    response = utf8_decode(urlopen(url))
    headers = response.headers
    cl = headers['content-length']
    return int(cl)


class Video(object):

    """ Class to represent a YouTube video. """

    def __init__(self, ytid=None, title=None, length=None):
        """ class members. """
        self.ytid = ytid
        self.title = title
        self.length = int(length)


def prune_streams():
    """ Keep cache size in check. """
    while len(g.pafs) > g.max_cached_streams:
        g.pafs.popitem(last=False)

    while len(g.streams) > g.max_cached_streams:
        g.streams.popitem(last=False)

    # prune time expired items

    now = time.time()
    oldpafs = [k for k in g.pafs if g.pafs[k].expiry < now]

    if len(oldpafs):
        dbg(c.r + "%s old pafy items pruned%s", len(oldpafs), c.w)

    for oldpaf in oldpafs:
        g.pafs.pop(oldpaf, 0)

    oldstreams = [k for k in g.streams if g.streams[k]['expiry'] < now]

    if len(oldstreams):
        dbg(c.r + "%s old stream items pruned%s", len(oldstreams), c.w)

    for oldstream in oldstreams:
        g.streams.pop(oldstream, 0)

    dbg(c.b + "paf: %s, streams: %s%s", len(g.pafs), len(g.streams), c.w)


def get_pafy(item, force=False, callback=None):
    """ Get pafy object for an item. """
    def nullfunc(x):
        """ Function that returns None. """
        return None

    callback_fn = callback or nullfunc
    cached = g.pafs.get(item.ytid)

    if not force and cached and cached.expiry > time.time():
        dbg("get pafy cache hit for %s", cached.title)
        cached.fresh = False
        return cached

    else:

        try:
            p = pafy.new(item.ytid, callback=callback_fn)

        except IOError as e:

            if "pafy" in str(e):
                dbg(c.p + "retrying failed pafy get: " + item.ytid + c.w)
                p = pafy.new(item.ytid, callback=callback)

            else:
                raise

        g.pafs[item.ytid] = p
        p.fresh = True
        thread = "preload: " if not callback else ""
        dbg("%s%sgot new pafy object: %s%s" % (c.y, thread, p.title[:26], c.w))
        dbg("%s%sgot new pafy object: %s%s" % (c.y, thread, p.videoid, c.w))
        return p


def get_streams(vid, force=False, callback=None, threeD=False):
    """ Get all streams as a dict.  callback function passed to get_pafy. """
    now = time.time()
    ytid = vid.ytid
    have_stream = g.streams.get(ytid) and g.streams[ytid]['expiry'] > now
    prfx = "preload: " if not callback else ""

    if not force and have_stream:
        ss = str(int(g.streams[ytid]['expiry'] - now) // 60)
        dbg("%s%sGot streams from cache (%s mins left)%s", c.g, prfx, ss, c.w)
        return g.streams.get(ytid)['meta']

    p = get_pafy(vid, force=force, callback=callback)
    ps = p.allstreams if threeD else [x for x in p.allstreams if not x.threed]

    try:
        # test urls are valid
        [x.url for x in ps]

    except TypeError:
        # refetch if problem
        dbg("%s****Type Error in get_streams. Retrying%s", c.r, c.w)
        p = get_pafy(vid, force=True, callback=callback)
        ps = p.allstreams if threeD else [x for x in p.allstreams
                                          if not x.threed]

    streams = []

    for s in ps:
        x = dict(url=s.url,
                 ext=s.extension,
                 quality=s.quality,
                 mtype=s.mediatype,
                 size=-1)
        streams.append(x)

    g.streams[ytid] = dict(expiry=p.expiry, meta=streams)
    prune_streams()
    return streams


def select_stream(slist, q=0, audio=False, m4a_ok=True, maxres=None):
    """ Select a stream from stream list. """
    maxres = maxres or Config.MAX_RES.get
    slist = slist['meta'] if isinstance(slist, dict) else slist
    au_streams = [x for x in slist if x['mtype'] == "audio"]

    def okres(x):
        """ Return True if resolution is within user specified maxres. """
        return int(x['quality'].split("x")[1]) <= maxres

    def getq(x):
        """ Return height aspect of resolution, eg 640x480 => 480. """
        return int(x['quality'].split("x")[1])

    vo_streams = [x for x in slist if x['mtype'] == "normal" and okres(x)]
    vo_streams = sorted(vo_streams, key=getq, reverse=True)

    if not m4a_ok:
        au_streams = [x for x in au_streams if not x['ext'] == "m4a"]

    streams = au_streams if audio else vo_streams
    dbg("select stream, q: %s, audio: %s, len: %s", q, audio, len(streams))

    try:
        ret = streams[q]

    except IndexError:
        ret = streams[0] if q and len(streams) else None

    return ret


def get_size(ytid, url, preloading=False):
    """ Get size of stream, try stream cache first. """
    # try cached value
    stream = [x for x in g.streams[ytid]['meta'] if x['url'] == url][0]
    size = stream['size']
    prefix = "preload: " if preloading else ""

    if not size == -1:
        dbg("%s%susing cached size: %s%s", c.g, prefix, size, c.w)

    else:
        writestatus("Getting content length", mute=preloading)
        stream['size'] = get_content_length(url, preloading=preloading)
        dbg("%s%s - content-length: %s%s", c.y, prefix, stream['size'], c.w)

    return stream['size']


class ConfigItem(object):

    """ A configuration item. """

    def __init__(self, name, value, minval=None, maxval=None, check_fn=None):
        """ If specified, the check_fn should return a dict.

        {valid: bool, message: success/fail mesage, value: value to set}

        """
        self.default = self.value = value
        self.name = name
        self.type = type(value)
        self.maxval, self.minval = maxval, minval
        self.check_fn = check_fn
        self.require_known_player = False
        self.allowed_values = []

    @property
    def get(self):
        """ Return value. """
        return self.value

    @property
    def display(self):
        """ Return value in a format suitable for display. """
        retval = self.value

        if self.name == "max_res":
            retval = str(retval) + "p"

        if self.name == "encoder":
            retval = str(retval) + " [%s]" % (str(g.encoders[retval]['name']))

        return retval

    def set(self, value):
        """ Set value with checks. """
        # note: fail_msg should contain %s %s for self.name, value
        #       success_msg should not
        # pylint: disable=R0912
        # too many branches

        success_msg = fail_msg = ""
        value = value.strip()
        value_orig = value

        # handle known player not set

        if self.allowed_values and value not in self.allowed_values:
            fail_msg = "%s must be one of * - not %s"
            fail_msg = fail_msg.replace("*", ", ".join(self.allowed_values))

        if self.require_known_player and not known_player_set():
            fail_msg = "%s requires mpv or mplayer, can't set to %s"

        # handle true / false values

        elif self.type == bool:

            if value.upper() in "0 OFF NO DISABLED FALSE".split():
                value = False
                success_msg = "%s set to False" % c.c("g", self.name)

            elif value.upper() in "1 ON YES ENABLED TRUE".split():
                value = True
                success_msg = "%s set to True" % c.c("g", self.name)

            else:
                fail_msg = "%s requires True/False, got %s"

        # handle int values

        elif self.type == int:

            if not value.isdigit():
                fail_msg = "%s requires a number, got %s"

            else:
                value = int(value)

                if self.maxval and self.minval:

                    if not self.minval <= value <= self.maxval:
                        m = " must be between %s and %s, got "
                        m = m % (self.minval, self.maxval)
                        fail_msg = "%s" + m + "%s"

                if not fail_msg:
                    dispval = value or "None"
                    success_msg = "%s set to %s" % (c.c("g", self.name),
                                                    dispval)

        # handle space separated list

        elif self.type == list:
            success_msg = "%s set to %s" % (c.c("g", self.name), value)
            value = value.split()

        # handle string values

        elif self.type == str:
            dispval = value or "None"
            success_msg = "%s set to %s" % (c.c("g", self.name),
                                            c.c("g", dispval))

        # handle failure

        if fail_msg:
            failed_val = value_orig.strip() or "<nothing>"
            colvals = c.y + self.name + c.w, c.y + failed_val + c.w
            return fail_msg % colvals

        elif self.check_fn:
            checked = self.check_fn(value)
            value = checked.get("value") or value

            if checked['valid']:
                value = checked.get("value", value)
                self.value = value
                saveconfig()
                return checked.get("message", success_msg)

            else:
                return checked.get('message', fail_msg)

        elif success_msg:
            self.value = value
            saveconfig()
            return success_msg


def check_console_width(val):
    """ Show ruler to check console width. """
    valid = True
    message = "-" * val + "\n"
    message += "console_width set to %s, try a lower value if above line ove"\
        "rlaps" % val
    return dict(valid=valid, message=message)


def check_api_key(key):
    """ Validate an API key by calling an API endpoint with no quota cost """
    url = "https://www.googleapis.com/youtube/v3/i18nLanguages"
    query = {"part": "snippet", "fields": "items/id", "key": key}
    try:
        urlopen(url + "?" + urlencode(query)).read()
        message = "The key, '" + key + "' will now be used for API requests."
        return dict(valid=True, message=message)
    except HTTPError:
        message = "Invalid key or quota exceeded, '" + key + "'"
        return dict(valid=False, message=message)


def check_ddir(d):
    """ Check whether dir is a valid directory. """
    expanded = os.path.expanduser(d)
    if os.path.isdir(expanded):
        message = "Downloads will be saved to " + c.y + d + c.w
        return dict(valid=True, message=message, value=expanded)

    else:
        message = "Not a valid directory: " + c.r + d + c.w
        return dict(valid=False, message=message)


def check_win_pos(pos):
    """ Check window position input. """
    if not pos.strip():
        return dict(valid=True, message="Window position not set (default)")

    pos = pos.lower()
    reg = r"(TOP|BOTTOM).?(LEFT|RIGHT)"

    if not re.match(reg, pos, re.I):
        msg = "Try something like top-left or bottom-right (or default)"
        return dict(valid=False, message=msg)

    else:
        p = re.match(reg, pos, re.I).groups()
        p = "%s-%s" % p
        msg = "Window position set to %s" % p
        return dict(valid=True, message=msg, value=p)


def check_win_size(size):
    """ Check window size input. """
    if not size.strip():
        return dict(valid=True, message="Window size not set (default)")

    size = size.lower()
    reg = r"\d{1,4}x\d{1,4}"

    if not re.match(reg, size, re.I):
        msg = "Try something like 720x480"
        return dict(valid=False, message=msg)

    else:
        return dict(valid=True, value=size)


def check_colours(val):
    """ Check whether colour config value can be set. """
    if val and mswin and not has_colorama:
        message = "The colorama module needs to be installed for colour output"
        return dict(valid=False, message=message)

    else:
        return dict(valid=True)


def check_encoder(option):
    """ Check encoder value is acceptable. """
    encs = g.encoders

    if option >= len(encs):
        message = "%s%s%s is too high, type %sencoders%s to see valid values"
        message = message % (c.y, option, c.w, c.g, c.w)
        return dict(valid=False, message=message)

    else:
        message = "Encoder set to %s%s%s"
        message = message % (c.y, encs[option]['name'], c.w)
        return dict(valid=True, message=message)


def check_player(player):
    """ Check player exefile exists and get mpv version. """
    if has_exefile(player):

        if "mpv" in player:
            g.mpv_version = get_mpv_version(player)
            version = "%s.%s.%s" % g.mpv_version
            fmt = c.g, c.w, c.g, c.w, version
            msg = "%splayer%s set to %smpv%s (version %s)" % fmt
            return dict(valid=True, message=msg, value=player)

        else:
            msg = "%splayer%s set to %s%s%s" % (c.g, c.w, c.g, player, c.w)
            return dict(valid=True, message=msg, value=player)

    else:
        if mswin and not player.endswith(".exe"):
            return check_player(player + ".exe")

        else:
            msg = "Player application %s%s%s not found" % (c.r, player, c.w)
            return dict(valid=False, message=msg)


class Config(object):

    """ Holds various configuration values. """

    ORDER = ConfigItem("order", "relevance")
    ORDER.allowed_values = "relevance date views rating".split()
    MAX_RESULTS = ConfigItem("max_results", 19, maxval=50, minval=1)
    CONSOLE_WIDTH = ConfigItem("console_width", 80, minval=70, maxval=880,
                               check_fn=check_console_width)
    MAX_RES = ConfigItem("max_res", 2160, minval=192, maxval=2160)
    PLAYER = ConfigItem("player", "mplayer" + (".exe" if mswin else ""),
                        check_fn=check_player)
    PLAYERARGS = ConfigItem("playerargs", "")
    ENCODER = ConfigItem("encoder", 0, minval=0, check_fn=check_encoder)
    NOTIFIER = ConfigItem("notifier", "")
    CHECKUPDATE = ConfigItem("checkupdate", True)
    SHOW_MPLAYER_KEYS = ConfigItem("show_mplayer_keys", True)
    SHOW_MPLAYER_KEYS.require_known_player = True
    FULLSCREEN = ConfigItem("fullscreen", False)
    FULLSCREEN.require_known_player = True
    SHOW_STATUS = ConfigItem("show_status", True)
    COLUMNS = ConfigItem("columns", "")
    DDIR = ConfigItem("ddir", get_default_ddir(), check_fn=check_ddir)
    OVERWRITE = ConfigItem("overwrite", True)
    SHOW_VIDEO = ConfigItem("show_video", False)
    SEARCH_MUSIC = ConfigItem("search_music", True)
    WINDOW_POS = ConfigItem("window_pos", "", check_fn=check_win_pos)
    WINDOW_POS.require_known_player = True
    WINDOW_SIZE = ConfigItem("window_size", "", check_fn=check_win_size)
    WINDOW_SIZE.require_known_player = True
    COLOURS = ConfigItem("colours",
                         False if mswin and not has_colorama else True,
                         check_fn=check_colours)
    DOWNLOAD_COMMAND = ConfigItem("download_command", '')
    API_KEY = ConfigItem("api_key", "AIzaSyCIM4EzNqi1in22f4Z3Ru3iYvLaY8tc3bo", check_fn=check_api_key)


class Playlist(object):

    """ Representation of a playist, has list of songs. """

    def __init__(self, name=None, songs=None):
        """ class members. """
        self.name = name
        self.creation = time.time()
        self.songs = songs or []

    @property
    def is_empty(self):
        """ Return True / False if songs are populated or not. """
        return not self.songs

    @property
    def size(self):
        """ Return number of tracks. """
        return len(self.songs)

    @property
    def duration(self):
        """ Sum duration of the playlist. """
        duration = sum(s.length for s in self.songs)
        duration = time.strftime('%H:%M:%S', time.gmtime(int(duration)))
        return duration


class g(object):

    """ Class for holding globals that are needed throught the module. """

    transcoder_path = "auto"
    delete_orig = True
    encoders = []
    muxapp = False
    meta = {}
    detectable_size = True
    command_line = False
    debug_mode = False
    preload_disabled = False
    isatty = sys.stdout.isatty()
    ytpls = []
    mpv_version = 0, 0, 0
    mpv_usesock = False
    mprisctl = None
    browse_mode = "normal"
    preloading = []
    # expiry = 5 * 60 * 60  # 5 hours
    blank_text = "\n" * 200
    helptext = []
    max_retries = 3
    max_cached_streams = 1500
    url_memo = collections.OrderedDict()
    username_query_cache = collections.OrderedDict()
    model = Playlist(name="model")
    last_search_query = {}
    current_pagetoken = ''
    page_tokens = ['']
    active = Playlist(name="active")
    text = {}
    userpl = {}
    ytpl = {}
    pafs = collections.OrderedDict()
    streams = collections.OrderedDict()
    pafy_pls = {}  #
    last_opened = message = content = ""
    config = [x for x in sorted(dir(Config)) if member_var(x)]
    defaults = {setting: getattr(Config, setting) for setting in config}
    suffix = "3" # Python 3
    CFFILE = os.path.join(get_config_dir(), "config")
    TCFILE = os.path.join(get_config_dir(), "transcode")
    OLD_PLFILE = os.path.join(get_config_dir(), "playlist" + suffix)
    PLFILE = os.path.join(get_config_dir(), "playlist_v2")
    CACHEFILE = os.path.join(get_config_dir(), "cache_py_" + sys.version[0:5])
    READLINE_FILE = None
    playerargs_defaults = {
        "mpv": {
            "msglevel": {"<0.4": "--msglevel=all=no:statusline=status",
                         ">=0.4": "--msg-level=all=no:statusline=status"},
            "title": "--title",
            "fs": "--fs",
            "novid": "--no-video",
            "ignidx": "--demuxer-lavf-o=fflags=+ignidx",
            "geo": "--geometry"},
        "mplayer": {
            "title": "-title",
            "fs": "-fs",
            "novid": "-novideo",
            # "ignidx": "-lavfdopts o=fflags=+ignidx".split()
            "ignidx": "",
            "geo": "-geometry"}
        }
    category_names = {"1": "Film & Animation",
                      "2": "Autos & Vehicles",
                      "10": "Music",
                      "15": "Pets & Animals",
                      "17": "Sports",
                      "18": "Short Movies",
                      "19": "Travel & Events",
                      "20": "Gaming",
                      "21": "Videoblogging",
                      "22": "People & Blogs",
                      "23": "Comedy",
                      "24": "Entertainment",
                      "25": "News & Politics",
                      "26": "Howto & Style",
                      "27": "Education",
                      "28": "Science & Technology",
                      "29": "Nonprofits & Activism",
                      "30": "Movies",
                      "31": "Anime/Animation",
                      "32": "Action/Adventure",
                      "33": "Classics",
                      "34": "Comedy",
                      "35": "Documentary",
                      "36": "Drama",
                      "37": "Family",
                      "38": "Foreign",
                      "39": "Horror",
                      "40": "Sci-Fi/Fantasy",
                      "41": "Thriller",
                      "42": "Shorts",
                      "43": "Shows",
                      "44": "Trailers"}

def get_version_info():
    """ Return version and platform info. """
    out = ("\nmpsyt version  : %s " % __version__)
    out += ("\n   notes       : %s" % __notes__)
    out += ("\npafy version   : %s" % pafy.__version__)
    out += ("\nPython version : %s" % sys.version)
    out += ("\nProcessor      : %s" % platform.processor())
    out += ("\nMachine type   : %s" % platform.machine())
    out += ("\nArchitecture   : %s, %s" % platform.architecture())
    out += ("\nPlatform       : %s" % platform.platform())
    out += ("\nsys.stdout.enc : %s" % sys.stdout.encoding)
    out += ("\ndefault enc    : %s" % sys.getdefaultencoding())
    out += ("\nConfig dir     : %s" % get_config_dir())
    envs = "TERM SHELL LANG LANGUAGE".split()

    for env in envs:
        value = os.environ.get(env)
        out += "\nenv:%-11s: %s" % (env, value) if value else ""

    return out


def process_cl_args(args):
    """ Process command line arguments. """
    if "--version" in args:
        xprint(get_version_info())
        xprint("")
        sys.exit()

    if "--help" in args:

        for x in g.helptext:
            xprint(x[2])

        sys.exit()

    g.command_line = "playurl" in args or "dlurl" in args
    g.blank_text = "" if g.command_line else g.blank_text

    if "--no-preload" in sys.argv:
        g.preload_disabled = True
        list_update("--no-preload", sys.argv, remove=True)


def init():
    """ Initial setup. """
    # I believe these two lines once resolved a pickle error.
    # perhaps no longer needed, commenting out.
    # __main__.Playlist = Playlist
    # __main__.Video = Video

    init_text()
    init_readline()
    init_cache()
    init_transcode()

    # set player to mpv or mplayer if found, otherwise unset
    suffix = ".exe" if mswin else ""
    mplayer, mpv = "mplayer" + suffix, "mpv" + suffix

    if not os.path.exists(g.CFFILE):

        if has_exefile(mpv):
            Config.PLAYER = ConfigItem("player", mpv, check_fn=check_player)

        elif has_exefile(mplayer):
            Config.PLAYER = ConfigItem("player", mplayer, check_fn=check_player)

        saveconfig()

    else:
        import_config()

    # ensure encoder is not set beyond range of available presets
    if Config.ENCODER.get >= len(g.encoders):
        Config.ENCODER.set("0")

    # check mpv version

    if "mpv" in Config.PLAYER.get and not mswin:
        g.mpv_version = get_mpv_version(Config.PLAYER.get)
        options = utf8_decode(subprocess.check_output(
            [Config.PLAYER.get, "--list-options"]))
        # g.mpv_usesock = "--input-unix-socket" in options and not mswin

        if "--input-unix-socket" in options:
            g.mpv_usesock = True
            dbg(c.g + "mpv supports --input-unix-socket" + c.w)

    # setup colorama
    if has_colorama and mswin:
        init_colorama()

    # find muxer app
    if mswin:
        g.muxapp = has_exefile("ffmpeg.exe") or has_exefile("avconv.exe")

    else:
        g.muxapp = has_exefile("ffmpeg") or has_exefile("avconv")

    # initialize remote interface
    try:
        from . import mpris
        g.mprisctl, conn = multiprocessing.Pipe()
        t = multiprocessing.Process(target=mpris.main, args=(conn,))
        t.daemon = True
        t.start()
    except ImportError:
        pass

    process_cl_args(sys.argv)


def init_transcode():
    """ Create transcoding presets if not present.

    Read transcoding presets.
    """
    if not os.path.exists(g.TCFILE):
        config_file_contents = """\
# transcoding presets for mps-youtube
# VERSION 0

# change ENCODER_PATH to the path of ffmpeg / avconv or leave it as auto
# to let mps-youtube attempt to find ffmpeg or avconv
ENCODER_PATH: auto

# Delete original file after encoding it
# Set to False to keep the original downloaded file
DELETE_ORIGINAL: True

# ENCODING PRESETS

# Encode ogg or m4a to mp3 256k
name: MP3 256k
extension: mp3
valid for: ogg,m4a
command: ENCODER_PATH -i IN -codec:a libmp3lame -b:a 256k OUT.EXT

# Encode ogg or m4a to mp3 192k
name: MP3 192k
extension: mp3
valid for: ogg,m4a
command: ENCODER_PATH -i IN -codec:a libmp3lame -b:a 192k OUT.EXT

# Encode ogg or m4a to mp3 highest quality vbr
name: MP3 VBR best
extension: mp3
valid for: ogg,m4a
command: ENCODER_PATH -i IN -codec:a libmp3lame -q:a 0 OUT.EXT

# Encode ogg or m4a to mp3 high quality vbr
name: MP3 VBR good
extension: mp3
valid for: ogg,m4a
command: ENCODER_PATH -i IN -codec:a libmp3lame -q:a 2 OUT.EXT

# Encode m4a to ogg
name: OGG 256k
extension: ogg
valid for: m4a
command: ENCODER_PATH -i IN -codec:a libvorbis -b:a 256k OUT.EXT

# Encode ogg to m4a
name: M4A 256k
extension: m4a
valid for: ogg
command: ENCODER_PATH -i IN -strict experimental -codec:a aac -b:a 256k OUT.EXT

# Encode ogg or m4a to wma v2
name: Windows Media Audio v2
extension: wma
valid for: ogg,m4a
command: ENCODER_PATH -i IN -codec:a wmav2 -q:a 0 OUT.EXT"""

        with open(g.TCFILE, "w") as tcf:
            tcf.write(config_file_contents)
            dbg("generated transcoding config file")

    else:
        dbg("transcoding config file exists")

    with open(g.TCFILE, "r") as tcf:
        g.encoders = [dict(name="None", ext="COPY", valid="*")]
        e = {}

        for line in tcf.readlines():

            if line.startswith("TRANSCODER_PATH:"):
                m = re.match("TRANSCODER_PATH:(.*)", line).group(1)
                g.transcoder_path = m.strip()

            elif line.startswith("DELETE_ORIGINAL:"):
                m = re.match("DELETE_ORIGINAL:(.*)", line).group(1)
                do = m.strip().lower() in ("true", "yes", "enabled", "on")
                g.delete_orig = do

            elif line.startswith("name:"):
                e['name'] = re.match("name:(.*)", line).group(1).strip()

            elif line.startswith("extension:"):
                e['ext'] = re.match("extension:(.*)", line).group(1).strip()

            elif line.startswith("valid for:"):
                e['valid'] = re.match("valid for:(.*)", line).group(1).strip()

            elif line.startswith("command:"):
                e['command'] = re.match("command:(.*)", line).group(1).strip()

                if "name" in e and "ext" in e and "valid" in e:
                    g.encoders.append(e)
                    e = {}


def init_cache():
    """ Import cache file. """
    if os.path.isfile(g.CACHEFILE):

        try:

            with open(g.CACHEFILE, "rb") as cf:
                cached = pickle.load(cf)

            if 'streams' in cached:
                g.streams = cached['streams']
                g.username_query_cache = cached['userdata']
            else:
                g.streams = cached

            dbg(c.g + "%s cached streams imported%s", str(len(g.streams)), c.w)

        except (EOFError, IOError):
            dbg(c.r + "Cache file failed to open" + c.w)

        prune_streams()


def init_readline():
    """ Enable readline for input history. """
    if g.command_line:
        return

    if has_readline:
        g.READLINE_FILE = os.path.join(get_config_dir(), "input_history")

        if os.path.exists(g.READLINE_FILE):
            readline.read_history_file(g.READLINE_FILE)
            dbg(c.g + "Read history file" + c.w)


def known_player_set():
    """ Return true if the set player is known. """
    for allowed_player in g.playerargs_defaults:
        regex = r'(?:\b%s($|\.[a-zA-Z0-9]+$))' % re.escape(allowed_player)
        match = re.search(regex, Config.PLAYER.get)

        if mswin:
            match = re.search(regex, Config.PLAYER.get, re.IGNORECASE)

        if match:
            return allowed_player

    return None


def showconfig(_):
    """ Dump config data. """
    width = getxy().width
    width -= 30
    s = "  %s%-17s%s : %s\n"
    out = "  %s%-17s   %s%s%s\n" % (c.ul, "Key", "Value", " " * width, c.w)

    for setting in g.config:
        val = getattr(Config, setting)

        # don't show player specific settings if unknown player
        if not known_player_set() and val.require_known_player:
            continue

        # don't show max_results if auto determined
        if g.detectable_size and setting == "MAX_RESULTS":
            continue

        if g.detectable_size and setting == "CONSOLE_WIDTH":
            continue

        out += s % (c.g, setting.lower(), c.w, val.display)

    g.content = out
    g.message = "Enter %sset <key> <value>%s to change\n" % (c.g, c.w)
    g.message += "Enter %sset all default%s to reset all" % (c.g, c.w)


def saveconfig():
    """ Save current config to file. """
    config = {setting: getattr(Config, setting).value for setting in g.config}

    with open(g.CFFILE, "wb") as cf:
        pickle.dump(config, cf, protocol=2)

    dbg(c.p + "Saved config: " + g.CFFILE + c.w)


def savecache():
    """ Save stream cache. """
    caches = dict(
        streams=g.streams,
        userdata=g.username_query_cache)

    with open(g.CACHEFILE, "wb") as cf:
        pickle.dump(caches, cf, protocol=2)

    dbg(c.p + "saved cache file: " + g.CACHEFILE + c.w)


def import_config():
    """ Override config if config file exists. """
    if os.path.exists(g.CFFILE):

        with open(g.CFFILE, "rb") as cf:
            saved_config = pickle.load(cf)

        for k, v in saved_config.items():

            try:
                getattr(Config, k).value = v

            except AttributeError:  # Ignore unrecognised data in config
                dbg("Unrecognised config item: %s", k)

        # Update config files from versions <= 0.01.41
        if isinstance(Config.PLAYERARGS.get, list):
            Config.WINDOW_POS.value = "top-right"
            redundant = ("-really-quiet --really-quiet -prefer-ipv4 -nolirc "
                         "-fs --fs".split())

            for r in redundant:
                dbg("removing redundant arg %s", r)
                list_update(r, Config.PLAYERARGS.value, remove=True)

            Config.PLAYERARGS.value = " ".join(Config.PLAYERARGS.get)
            saveconfig()


class c(object):

    """ Class for holding colour code values. """

    if mswin and has_colorama:
        white = Style.RESET_ALL
        ul = Style.DIM + Fore.YELLOW
        red, green, yellow = Fore.RED, Fore.GREEN, Fore.YELLOW
        blue, pink = Fore.CYAN, Fore.MAGENTA

    elif mswin:
        Config.COLOURS.value = False

    else:
        white = "\x1b[%sm" % 0
        ul = "\x1b[%sm" * 3 % (2, 4, 33)
        cols = ["\x1b[%sm" % n for n in range(91, 96)]
        red, green, yellow, blue, pink = cols

    if not Config.COLOURS.get:
        ul = red = green = yellow = blue = pink = white = ""
    r, g, y, b, p, w = red, green, yellow, blue, pink, white

    @classmethod
    def c(cls, colour, text):
        """ Return coloured text. """
        return getattr(cls, colour) + text + cls.w


def setconfig(key, val):
    """ Set configuration variable. """
    key = key.replace("-", "_")
    if key.upper() == "ALL" and val.upper() == "DEFAULT":

        for ci in g.config:
            getattr(Config, ci).value = getattr(Config, ci).default

        saveconfig()
        message = "Default configuration reinstated"

    elif not key.upper() in g.config:
        message = "Unknown config item: %s%s%s" % (c.r, key, c.w)

    elif val.upper() == "DEFAULT":
        att = getattr(Config, key.upper())
        att.value = att.default
        message = "%s%s%s set to %s%s%s (default)"
        dispval = att.display or "None"
        message = message % (c.y, key, c.w, c.y, dispval, c.w)
        saveconfig()

    else:
        # saveconfig() will be called by Config.set() method
        message = getattr(Config, key.upper()).set(val)

    showconfig(1)
    g.message = message


def F(key, nb=0, na=0, percent=r"\*", nums=r"\*\*", textlib=None):
    """Format text.

    nb, na indicate newlines before and after to return
    percent is the delimter for %s
    nums is the delimiter for the str.format command (**1 will become {1})
    textlib is the dictionary to use (defaults to g.text if not given)

    """
    textlib = textlib or g.text

    assert key in textlib
    text = textlib[key]
    percent_fmt = textlib.get(key + "_")
    number_fmt = textlib.get("_" + key)

    if number_fmt:
        text = re.sub(r"(%s(\d))" % nums, "{\\2}", text)
        text = text.format(*number_fmt)

    if percent_fmt:
        text = re.sub(r"%s" % percent, r"%s", text)
        text = text % percent_fmt

    text = re.sub(r"&&", r"%s", text)

    return "\n" * nb + text + c.w + "\n" * na


def init_text():
    """ Set up text. """
    g.text = {

        "exitmsg": ("**0mps-youtube - **1http://github.com/np1/mps-youtube**0"
                    "\nReleased under the GPLv3 license\n"
                    "(c) 2014, 2015 np1 and contributors**2\n"""),
        "_exitmsg": (c.r, c.b, c.w),

        # Error / Warning messages

        'no playlists': "*No saved playlists found!*",
        'no playlists_': (c.r, c.w),
        'pl bad name': '*&&* is not valid a valid name. Ensure it starts with'
                       ' a letter or _',
        'pl bad name_': (c.r, c.w),
        'pl not found': 'Playlist *&&* unknown. Saved playlists are shown '
                        'above',
        'pl not found_': (c.r, c.w),
        'pl not found advise ls': 'Playlist "*&&*" not found. Use *ls* to '
                                  'list',
        'pl not found advise ls_': (c.y, c.w, c.g, c.w),
        'pl empty': 'Playlist is empty!',
        'advise add': 'Use *add N* to add a track',
        'advise add_': (c.g, c.w),
        'advise search': 'Search for items and then use *add* to add them',
        'advise search_': (c.g, c.w),
        'no data': 'Error fetching data. Possible network issue.'
                   '\n*&&*',
        'no data_': (c.r, c.w),
        'use dot': 'Start your query with a *.* to perform a search',
        'use dot_': (c.g, c.w),
        'cant get track': 'Problem playing last item: *&&*',
        'cant get track_': (c.r, c.w),
        'track unresolved': 'Sorry, this track is not available',
        'no player': '*&&* was not found on this system',
        'no player_': (c.y, c.w),
        'no pl match for rename': '*Couldn\'t find matching playlist to '
                                  'rename*',
        'no pl match for rename_': (c.r, c.w),
        'invalid range': "*Invalid item / range entered!*",
        'invalid range_': (c.r, c.w),
        '-audio': "*Warning* - the filetype you selected (m4v) has no audio!",
        '-audio_': (c.y, c.w),

        # Info messages..

        'select mux': ("Select [*&&*] to mux audio or [*Enter*] to download "
                       "without audio\nThis feature is experimental!"),
        'select mux_': (c.y, c.w, c.y, c.w),
        'pl renamed': 'Playlist *&&* renamed to *&&*',
        'pl renamed_': (c.y, c.w, c.y, c.w),
        'pl saved': 'Playlist saved as *&&*.  Use *ls* to list playlists',
        'pl saved_': (c.y, c.w, c.g, c.w),
        'pl loaded': 'Loaded playlist *&&* as current playlist',
        'pl loaded_': (c.y, c.w),
        'pl viewed': 'Showing playlist *&&*',
        'pl viewed_': (c.y, c.w),
        'pl help': 'Enter *open <name or ID>* to load a playlist',
        'pl help_': (c.g, c.w),
        'added to pl': '*&&* tracks added (*&&* total [*&&*]). Use *vp* to '
                       'view',
        'added to pl_': (c.y, c.w, c.y, c.w, c.y, c.w, c.g, c.w),
        'added to saved pl': '*&&* tracks added to *&&* (*&&* total [*&&*])',
        'added to saved pl_': (c.y, c.w, c.y, c.w, c.y, c.w, c.y, c.w),
        'song move': 'Moved *&&* to position *&&*',
        'song move_': (c.y, c.w, c.y, c.w),
        'song sw': ("Switched item *&&* with *&&*"),
        'song sw_': (c.y, c.w, c.y, c.w),
        'current pl': "This is the current playlist. Use *save <name>* to save"
                      " it",
        'current pl_': (c.g, c.w),
        'help topic': ("  Enter *help <topic>* for specific help:"),
        'help topic_': (c.y, c.w),
        'songs rm': '*&&* tracks removed &&',
        'songs rm_': (c.y, c.w)}


def save_to_file():
    """ Save playlists.  Called each time a playlist is saved or deleted. """
    with open(g.PLFILE, "wb") as plf:
        pickle.dump(g.userpl, plf, protocol=2)

    dbg(c.r + "Playlist saved\n---" + c.w)


def open_from_file():
    """ Open playlists. Called once on script invocation. """
    try:

        with open(g.PLFILE, "rb") as plf:
            g.userpl = pickle.load(plf)

    except IOError:
        # no playlist found, create a blank one
        if not os.path.isfile(g.PLFILE):
            g.userpl = {}
            save_to_file()

    except AttributeError:
        # playlist is from a time when this module was __main__
        # https://github.com/np1/mps-youtube/issues/214
        import __main__
        __main__.Playlist = Playlist
        __main__.Video = Video

        with open(g.PLFILE, "rb") as plf:
            g.userpl = pickle.load(plf)

        save_to_file()
        xprint("Updated playlist file. Please restart mpsyt")
        sys.exit()

    except EOFError:
        xprint("Error opening playlists from %s" % g.PLFILE)
        sys.exit()

    # remove any cached urls from playlist file, these are now
    # stored in a separate cache file

    save = False

    for k, v in g.userpl.items():

        for song in v.songs:

            if hasattr(song, "urls"):
                dbg("remove %s: %s", k, song.urls)
                del song.urls
                save = True

    if save:
        save_to_file()


def convert_playlist_to_v2():
    """ Convert previous playlist file to v2 playlist. """
    # skip if previously done
    if os.path.isfile(g.PLFILE):
        return

    # skip if no playlist files exist
    elif not os.path.isfile(g.OLD_PLFILE):
        return

    try:
        with open(g.OLD_PLFILE, "rb") as plf:
            old_playlists = pickle.load(plf)

    except IOError:
        sys.exit("Couldn't open old playlist file")

    # rename old playlist file
    backup = g.OLD_PLFILE + "_v1_backup"

    if os.path.isfile(backup):
        sys.exit("Error, backup exists but new playlist exists not!")

    os.rename(g.OLD_PLFILE, backup)

    # do the conversion
    for plname, plitem in old_playlists.items():

        songs = []

        for video in plitem.songs:
            v = Video(video['link'], video['title'], video['duration'])
            songs.append(v)

        g.userpl[plname] = Playlist(plname, songs)

    # save as v2
    save_to_file()


def logo(col=None, version=""):
    """ Return text logo. """
    col = col if col else random.choice((c.g, c.r, c.y, c.b, c.p, c.w))
    logo_txt = r"""                                             _         _
 _ __ ___  _ __  ___       _   _  ___  _   _| |_ _   _| |__   ___
| '_ ` _ \| '_ \/ __|_____| | | |/ _ \| | | | __| | | | '_ \ / _ \
| | | | | | |_) \__ \_____| |_| | (_) | |_| | |_| |_| | |_) |  __/
|_| |_| |_| .__/|___/      \__, |\___/ \__,_|\__|\__,_|_.__/ \___|
          |_|              |___/"""
    version = " v" + version if version else ""
    logo_txt = col + logo_txt + c.w + version
    lines = logo_txt.split("\n")
    length = max(len(x) for x in lines)
    x, y, _ = getxy()
    indent = (x - length - 1) // 2
    newlines = (y - 12) // 2
    indent, newlines = (0 if x < 0 else x for x in (indent, newlines))
    lines = [" " * indent + l for l in lines]
    logo_txt = "\n".join(lines) + "\n" * newlines
    return logo_txt if not g.debug_mode else ""


def playlists_display():
    """ Produce a list of all playlists. """
    if not g.userpl:
        g.message = F("no playlists")
        return logo(c.y) + "\n\n" if g.model.is_empty else \
            generate_songlist_display()

    maxname = max(len(a) for a in g.userpl)
    out = "      {0}Local Playlists{1}\n".format(c.ul, c.w)
    start = "      "
    fmt = "%s%s%-3s %-" + str(maxname + 3) + "s%s %s%-7s%s %-5s%s"
    head = (start, c.b, "ID", "Name", c.b, c.b, "Count", c.b, "Duration", c.w)
    out += "\n" + fmt % head + "\n\n"

    for v, z in enumerate(sorted(g.userpl)):
        n, p = z, g.userpl[z]
        l = fmt % (start, c.g, v + 1, n, c.w, c.y, str(p.size), c.y,
                   p.duration, c.w) + "\n"
        out += l

    return out


def mplayer_help(short=True):
    """ Mplayer help.  """
    # pylint: disable=W1402

    volume = "[{0}9{1}] volume [{0}0{1}]"
    volume = volume if short else volume + "      [{0}q{1}] return"
    seek = u"[{0}\u2190{1}] seek [{0}\u2192{1}]"
    pause = u"[{0}\u2193{1}] SEEK [{0}\u2191{1}]       [{0}space{1}] pause"

    if not_utf8_environment:
        seek = "[{0}<-{1}] seek [{0}->{1}]"
        pause = "[{0}DN{1}] SEEK [{0}UP{1}]       [{0}space{1}] pause"

    single = "[{0}q{1}] return"
    next_prev = "[{0}>{1}] next/prev [{0}<{1}]"
    # ret = "[{0}q{1}] %s" % ("return" if short else "next track")
    ret = single if short else next_prev
    fmt = "    %-20s       %-20s"
    lines = fmt % (seek, volume) + "\n" + fmt % (pause, ret)
    return lines.format(c.g, c.w)


def fmt_time(seconds):
    """ Format number of seconds to %H:%M:%S. """
    hms = time.strftime('%H:%M:%S', time.gmtime(int(seconds)))
    H, M, S = hms.split(":")

    if H == "00":
        hms = M + ":" + S

    elif H == "01" and int(M) < 40:
        hms = str(int(M) + 60) + ":" + S

    elif H.startswith("0"):
        hms = ":".join([H[1], M, S])

    return hms


def get_track_id_from_json(item):
    """ Try to extract video Id from various response types """
    fields = ['contentDetails/videoId',
              'snippet/resourceId/videoId',
              'id/videoId',
              'id']
    for field in fields:
        node = item
        for p in field.split('/'):
            if node and type(node) is dict:
                node = node.get(p)
        if node:
            return node
    return ''


def store_pagetokens_from_json(jsons):
    """Extract the page tokens from json result and store them."""
    # delete global page token list if apparently new search
    if not g.current_pagetoken:
        g.page_tokens = ['']

    # make page token list from api response
    page_tokens = [jsons.get(field) for field in
                   ['prevPageToken', 'nextPageToken']]
    page_tokens.insert(1, g.current_pagetoken)

    curidx = lambda: g.page_tokens.index(g.current_pagetoken)

    # update global page token list
    if page_tokens[2]:
        if page_tokens[0] and g.page_tokens[curidx()-1] is None:
            g.page_tokens[curidx()-1:curidx()+2] = page_tokens
        else:
            g.page_tokens[curidx():curidx()+2] = page_tokens[1:]
    else:
        if page_tokens[0] and g.page_tokens[curidx()-1] is None:
            g.page_tokens[curidx()-1:curidx()+1] = page_tokens[:2]
        else:
            g.page_tokens[curidx()] = page_tokens[1]


def get_tracks_from_json(jsons):
    """ Get search results from API response """

    store_pagetokens_from_json(jsons)

    items = jsons.get("items")
    if not items:
        dbg("got unexpected data or no search results")
        return False

    # fetch detailed information about items from videos API
    vurl = "https://www.googleapis.com/youtube/v3/videos"
    vurl += "?" + urlencode({'part':'contentDetails,statistics,snippet',
                             'key': Config.API_KEY.get,
                             'id': ','.join([get_track_id_from_json(i)
                                             for i in items])})
    try:
        wdata = utf8_decode(urlopen(vurl).read())
        wdata = json.loads(wdata)
        items_vidinfo = wdata.get('items', [])
        # enhance search results by adding information from videos API response
        for searchresult, vidinfoitem in zip(items, items_vidinfo):
            searchresult.update(vidinfoitem)

    except (URLError, HTTPError) as e:
        g.message = F('no data') % e
        g.content = logo(c.r)
        return

    # populate list of video objects
    songs = []
    for item in items:

        try:

            ytid = get_track_id_from_json(item)
            duration = item.get('contentDetails', {}).get('duration')

            if duration:
                duration = ISO8601_TIMEDUR_EX.findall(duration)
                if len(duration) > 0:
                    _, hours, _, minutes, seconds = duration[0]
                    duration = [seconds, minutes, hours]
                    duration = [int(v) if len(v) > 0 else 0 for v in duration]
                    duration = sum([60**p*v for p, v in enumerate(duration)])
                else:
                    duration = 30
            else:
                duration = 30

            stats = item.get('statistics', {})
            snippet = item.get('snippet', {})
            title = snippet.get('title', '').strip()
            # instantiate video representation in local model
            cursong = Video(ytid=ytid, title=title, length=duration)
            likes = int(stats.get('likeCount', 0))
            dislikes = int(stats.get('dislikeCount', 0))
            #XXX this is a very poor attempt to calculate a rating value
            rating = 5.*likes/(likes+dislikes) if (likes+dislikes) > 0 else 0

            # cache video information in custom global variable store
            g.meta[ytid] = dict(
                # tries to get localized title first, fallback to normal title
                title=snippet.get('localized',
                                  {'title':snippet.get('title',
                                                       '[!!!]')}).get('title',
                                                                      '[!]'),
<<<<<<< HEAD
                length=uni(fmt_time(cursong.length)),
                rating=uni('{}'.format(rating))[:4].ljust(4, "0"),
=======
                length=str(fmt_time(cursong.length)),
                #XXX this is a very poor attempt to calculate a rating value
                rating=str('{}'.format(rating))[:4].ljust(4, "0"),
>>>>>>> d339780f
                uploader=snippet.get('channelId'),
                uploaderName=snippet.get('channelTitle'),
                category=snippet.get('categoryId'),
                aspect="custom", #XXX
                uploaded=yt_datetime(snippet.get('publishedAt', ''))[1],
                likes=str(num_repr(likes)),
                dislikes=str(num_repr(dislikes)),
                commentCount=str(num_repr(int(stats.get('commentCount', 0)))),
                viewCount=str(num_repr(int(stats.get('viewCount', 0)))))

        except Exception as e:

            dbg(json.dumps(item, indent=2))
            dbg('Error during metadata extraction/instantiation of search ' +
                'result {}\n{}'.format(ytid, e))

        songs.append(cursong)

    # return video objects
    return songs



def screen_update(fill_blank=True):
    """ Display content, show message, blank screen."""
    xprint(g.blank_text)

    if g.content:
        xprint(g.content)

    if g.message:
        xprint(g.message)

    elif fill_blank:
        xprint("")

    g.message = g.content = False


def playback_progress(idx, allsongs, repeat=False):
    """ Generate string to show selected tracks, indicate current track. """
    # pylint: disable=R0914
    # too many local variables
    cw = getxy().width
    out = "  %s%-XXs%s%s\n".replace("XX", str(cw - 9))
    out = out % (c.ul, "Title", "Time", c.w)
    show_key_help = (known_player_set and Config.SHOW_MPLAYER_KEYS.get)
    multi = len(allsongs) > 1

    for n, song in enumerate(allsongs):
        length_orig = fmt_time(song.length)
        length = " " * (8 - len(length_orig)) + length_orig
        i = uea_pad(cw - 14, song.title), length, length_orig
        fmt = (c.w, "  ", c.b, i[0], c.w, c.y, i[1], c.w)

        if n == idx:
            fmt = (c.y, "> ", c.p, i[0], c.w, c.p, i[1], c.w)
            cur = i

        out += "%s%s%s%s%s %s%s%s\n" % fmt

    out += "\n" * (3 - len(allsongs))
    pos = 8 * " ", c.y, idx + 1, c.w, c.y, len(allsongs), c.w
    playing = "{}{}{}{} of {}{}{}\n\n".format(*pos) if multi else "\n\n"
    keys = mplayer_help(short=(not multi and not repeat))
    out = out if multi else generate_songlist_display(song=allsongs[0])

    if show_key_help:
        out += "\n" + keys

    else:
        playing = "{}{}{}{} of {}{}{}\n".format(*pos) if multi else "\n"
        out += "\n" + " " * (cw - 19) if multi else ""

    fmt = playing, c.r, cur[0].strip()[:cw - 19], c.w, c.w, cur[2], c.w
    out += "%s    %s%s%s %s[%s]%s" % fmt
    out += "    REPEAT MODE" if repeat else ""
    return out


def num_repr(num):
    """ Return up to four digit string representation of a number, eg 2.6m. """
    if num <= 9999:
        return str(num)

    def digit_count(x):
        """ Return number of digits. """
        return int(math.floor(math.log10(x)) + 1)

    digits = digit_count(num)
    sig = 3 if digits % 3 == 0 else 2
    rounded = int(round(num, int(sig - digits)))
    digits = digit_count(rounded)
    suffix = "_kmBTqXYX"[(digits - 1) // 3]
    front = 3 if digits % 3 == 0 else digits % 3

    if not front == 1:
        return str(rounded)[0:front] + suffix

    return str(rounded)[0] + "." + str(rounded)[1] + suffix


def real_len(u, alt=False):
    """ Try to determine width of strings displayed with monospace font. """
    if not isinstance(u, str):
        u = u.decode("utf8")

    ueaw = unicodedata.east_asian_width

    if alt:
        # widths = dict(W=2, F=2, A=1, N=0.75, H=0.5)  # original
        widths = dict(N=.75, Na=1, W=2, F=2, A=1)

    else:
        widths = dict(W=2, F=2, A=1, N=1, H=0.5)

    return int(round(sum(widths.get(ueaw(char), 1) for char in u)))


def uea_trunc(num, t):
    """ Truncate to num chars taking into account East Asian width chars. """
    while real_len(t) > num:
        t = t[:-1]

    return t


def uea_pad(num, t, direction="<", notrunc=False):
    """ Right pad with spaces taking into account East Asian width chars. """
    direction = direction.strip() or "<"

    if not notrunc:
        t = uea_trunc(num, t)

    if real_len(t) < num:
        spaces = num - real_len(t)

        if direction == "<":
            t = t + (" " * spaces)

        elif direction == ">":
            t = (" " * spaces) + t

        elif direction == "^":
            right = False

            while real_len(t) < num:
                t = t + " " if right else " " + t
                right = not right

    return t


def yt_datetime(yt_date_time):
    """ Return a time object and locale formated date string. """
    time_obj = time.strptime(yt_date_time, "%Y-%m-%dT%H:%M:%S.%fZ")
    locale_date = time.strftime("%x", time_obj)
    # strip first two digits of four digit year
    short_date = re.sub(r"(\d\d\D\d\d\D)20(\d\d)$", r"\1\2", locale_date)
    return time_obj, short_date


def generate_playlist_display():
    """ Generate list of playlists. """
    if not g.ytpls:
        g.message = c.r + "No playlists found!"
        return logo(c.g) + "\n\n"

    cw = getxy().width
    fmtrow = "%s%-5s %s %-8s  %-2s%s\n"
    fmthd = "%s%-5s %-{}s %-9s %-5s%s\n".format(cw - 23)
    head = (c.ul, "Item", "Playlist", "Updated", "Count", c.w)
    out = "\n" + fmthd % head

    for n, x in enumerate(g.ytpls):
        col = (c.g if n % 2 == 0 else c.w)
        length = x.get('size') or "?"
        length = "%4s" % length
        title = x.get('title') or "unknown"
        updated = yt_datetime(x.get('updated'))[1]
        title = uea_pad(cw - 23, title)
        out += (fmtrow % (col, str(n + 1), title, updated, str(length), c.w))

    return out + "\n" * (5 - len(g.ytpls))


def get_user_columns():
    """ Get columns from user config, return dict. """
    total_size = 0
    user_columns = Config.COLUMNS.get
    user_columns = user_columns.replace(",", " ").split()

    defaults = {"views": dict(name="viewCount", size=4, heading="View"),
                "rating": dict(name="rating", size=4, heading="Rtng"),
                "comments": dict(name="commentCount", size=4, heading="Comm"),
                "date": dict(name="uploaded", size=8, heading="Date"),
                "user": dict(name="uploaderName", size=10, heading="User"),
                "likes": dict(name="likes", size=4, heading="Like"),
                "dislikes": dict(name="dislikes", size=4, heading="Dslk"),
                "category": dict(name="category", size=8, heading="Category")}

    ret = []
    for column in user_columns:
        namesize = column.split(":")
        name = namesize[0]

        if name in defaults:
            z = defaults[name]
            nm, sz, hd = z['name'], z['size'], z['heading']

            if len(namesize) == 2 and namesize[1].isdigit():
                sz = int(namesize[1])

            total_size += sz
            cw = getxy().width
            if total_size < cw - 18:
                ret.append(dict(name=nm, size=sz, heading=hd))

    return ret


def generate_songlist_display(song=False, zeromsg=None, frmat="search"):
    """ Generate list of choices from a song list."""
    # pylint: disable=R0914
    if g.browse_mode == "ytpl":
        return generate_playlist_display()

    songs = g.model.songs or []

    if not songs:
        g.message = zeromsg or "Enter /search-term to search or [h]elp"
        return logo(c.g) + "\n\n"

    have_meta = all(x.ytid in g.meta for x in songs)
    user_columns = get_user_columns() if have_meta else []
    maxlength = max(x.length for x in songs)
    lengthsize = 8 if maxlength > 35999 else 7
    lengthsize = 5 if maxlength < 6000 else lengthsize
    reserved = 9 + lengthsize + len(user_columns)
    cw = getxy().width
    cw -= 1
    title_size = cw - sum(1 + x['size'] for x in user_columns) - reserved
    before = [{"name": "idx", "size": 3, "heading": "Num"},
              {"name": "title", "size": title_size, "heading": "Title"}]
    after = [{"name": "length", "size": lengthsize, "heading": "Time"}]
    columns = before + user_columns + after

    for n, column in enumerate(columns):
        column['idx'] = n
        column['sign'] = "-" if not column['name'] == "length" else ""

    fmt = ["%{}{}s  ".format(x['sign'], x['size']) for x in columns]
    fmtrow = fmt[0:1] + ["%s  "] + fmt[2:]
    fmt, fmtrow = "".join(fmt).strip(), "".join(fmtrow).strip()
    titles = tuple([x['heading'][:x['size']] for x in columns])
    hrow = c.ul + fmt % titles + c.w
    out = "\n" + hrow + "\n"

    for n, x in enumerate(songs):
        col = (c.r if n % 2 == 0 else c.p) if not song else c.b
        details = {'title': x.title, "length": fmt_time(x.length)}
        details = g.meta[x.ytid].copy() if have_meta else details
        otitle = details['title']
        details['idx'] = "%2d" % (n + 1)
        details['title'] = uea_pad(columns[1]['size'], otitle)
        cat = details.get('category')
        details['category'] = g.category_names.get(cat, cat)
        data = []

        for z in columns:
            fieldsize, field = z['size'], z['name']

            if len(details[field]) > fieldsize:
                details[field] = details[field][:fieldsize]

            data.append(details[field])

        line = fmtrow % tuple(data)
        col = col if not song or song != songs[n] else c.p
        line = col + line + c.w
        out += line + "\n"

    return out + "\n" * (5 - len(songs)) if not song else out


def writestatus(text, mute=False):
    """ Update status line. """
    if not mute and Config.SHOW_STATUS.get:
        writeline(text)


def writeline(text):
    """ Print text on same line. """
    width = getxy().width
    spaces = width - len(text) - 1
    text = text[:width - 3]
    sys.stdout.write(" " + text + (" " * spaces) + "\r")
    sys.stdout.flush()


def list_update(item, lst, remove=False):
    """ Add or remove item from list, checking first to avoid exceptions. """
    if not remove and item not in lst:
        lst.append(item)

    elif remove and item in lst:
        lst.remove(item)


def generate_real_playerargs(song, override, failcount):
    """ Generate args for player command.

    Return args and songdata status.

    """
    # pylint: disable=R0914
    # pylint: disable=R0912
    video = Config.SHOW_VIDEO.get
    video = True if override in ("fullscreen", "window") else video
    video = False if override == "audio" else video
    m4a = "mplayer" not in Config.PLAYER.get
    q, audio, cached = failcount, not video, g.streams[song.ytid]
    stream = select_stream(cached, q=q, audio=audio, m4a_ok=m4a)

    # handle no audio stream available, or m4a with mplayer
    # by switching to video stream and suppressing video output.
    if not stream and not video or failcount and not video:
        dbg(c.r + "no audio or mplayer m4a, using video stream" + c.w)
        override = "a-v"
        video = True
        stream = select_stream(cached, q=q, audio=False, maxres=1600)

    if not stream and video:
        raise IOError("No streams available")

    if "uiressl=yes" in stream['url'] and "mplayer" in Config.PLAYER.get:
        raise IOError("%s : Sorry mplayer doesn't support this stream. "
                      "Use mpv or download it" % song.title)

    size = get_size(song.ytid, stream['url'])
    songdata = (song.ytid, stream['ext'] + " " + stream['quality'],
                int(size / (1024 ** 2)))

    # pylint: disable=E1103
    # pylint thinks PLAYERARGS.get might be bool
    argsstr = Config.PLAYERARGS.get.strip()
    args = argsstr.split() if argsstr else []

    known_player = known_player_set()
    if known_player:
        pd = g.playerargs_defaults[known_player]
        args.append(pd["title"])
        args.append(song.title)
        novid_arg = pd["novid"]
        fs_arg = pd["fs"]
        list_update(fs_arg, args, remove=not Config.FULLSCREEN.get)

        geometry = ""

        if Config.WINDOW_SIZE.get and "-geometry" not in argsstr:
            geometry = Config.WINDOW_SIZE.get

        if Config.WINDOW_POS.get and "-geometry" not in argsstr:
            wp = Config.WINDOW_POS.get
            xx = "+1" if "top" in wp else "-1"
            yy = "+1" if "left" in wp else "-1"
            geometry += "%s%s" % (yy, xx)

        if geometry:
            list_update(pd['geo'], args)
            list_update(geometry, args)

        # handle no audio stream available
        if override == "a-v":
            list_update(novid_arg, args)

        elif override == "fullscreen":
            list_update(fs_arg, args)

        elif override == "window":
            list_update(fs_arg, args, remove=True)

        # prevent ffmpeg issue (https://github.com/mpv-player/mpv/issues/579)
        if not video and stream['ext'] == "m4a":
            dbg("%susing ignidx flag%s", c.y, c.w)
            list_update(pd["ignidx"], args)

        if "mplayer" in Config.PLAYER.get:
            list_update("-really-quiet", args, remove=True)
            list_update("-noquiet", args)
            list_update("-prefer-ipv4", args)

        elif "mpv" in Config.PLAYER.get:
            msglevel = pd["msglevel"]["<0.4"]

            #  undetected (negative) version number assumed up-to-date
            if g.mpv_version[0:2] < (0, 0) or g.mpv_version[0:2] >= (0, 4):
                msglevel = pd["msglevel"][">=0.4"]

            if g.mpv_usesock:
                list_update("--really-quiet", args)
            else:
                list_update("--really-quiet", args, remove=True)
                list_update(msglevel, args)

    return [Config.PLAYER.get] + args + [stream['url']], songdata


def playsong(song, failcount=0, override=False):
    """ Play song using config.PLAYER called with args config.PLAYERARGS."""
    # pylint: disable=R0911,R0912
    if not Config.PLAYER.get or not has_exefile(Config.PLAYER.get):
        g.message = "Player not configured! Enter %sset player <player_app> "\
            "%s to set a player" % (c.g, c.w)
        return

    if Config.NOTIFIER.get:
        subprocess.call(shlex.split(Config.NOTIFIER.get) + [song.title])

    # don't interrupt preloading:
    while song.ytid in g.preloading:
        writestatus("fetching item..")
        time.sleep(0.1)

    try:
        get_streams(song, force=failcount, callback=writestatus)

    except (IOError, URLError, HTTPError, socket.timeout) as e:
        dbg("--ioerror in playsong call to get_streams %s", str(e))

        if "Youtube says" in str(e):
            g.message = F('cant get track') % (song.title + " " + str(e))
            return

        elif failcount < g.max_retries:
            dbg("--ioerror - trying next stream")
            failcount += 1
            return playsong(song, failcount=failcount, override=override)

        elif "pafy" in str(e):
            g.message = str(e) + " - " + song.ytid
            return

    except ValueError:
        g.message = F('track unresolved')
        dbg("----valueerror in playsong call to get_streams")
        return

    try:
        cmd, songdata = generate_real_playerargs(song, override, failcount)

    except (HTTPError) as e:

        # Fix for invalid streams (gh-65)
        dbg("----htterror in playsong call to gen_real_args %s", str(e))
        if failcount < g.max_retries:
            failcount += 1
            return playsong(song, failcount=failcount, override=override)

    except IOError as e:
        # this may be cause by attempting to play a https stream with
        # mplayer
        # ====
        errmsg = e.message if hasattr(e, "message") else str(e)
        g.message = c.r + str(errmsg) + c.w
        return

    songdata = "%s; %s; %s Mb" % songdata
    writestatus(songdata)
    dbg("%splaying %s (%s)%s", c.b, song.title, failcount, c.w)
    dbg("calling %s", " ".join(cmd))
    returncode = launch_player(song, songdata, cmd)
    failed = returncode not in (0, 42, 43)

    if failed and failcount < g.max_retries:
        dbg(c.r + "stream failed to open" + c.w)
        dbg("%strying again (attempt %s)%s", c.r, (2 + failcount), c.w)
        writestatus("error: retrying")
        time.sleep(1.2)
        failcount += 1
        return playsong(song, failcount=failcount, override=override)

    return returncode


def get_input_file():
    """ Check for existence of custom input file.

    Return file name of temp input file with mpsyt mappings included
    """
    confpath = conf = ''

    if "mpv" in Config.PLAYER.get:
        confpath = os.path.join(get_config_dir(), "mpv-input.conf")

    elif "mplayer" in Config.PLAYER.get:
        confpath = os.path.join(get_config_dir(), "mplayer-input.conf")

    if os.path.isfile(confpath):
        dbg("using %s for input key file", confpath)

        with open(confpath) as conffile:
            conf = conffile.read() + '\n'

    conf = conf.replace("quit", "quit 43")
    conf = conf.replace("playlist_prev", "quit 42")
    conf = conf.replace("pt_step -1", "quit 42")
    conf = conf.replace("playlist_next", "quit")
    conf = conf.replace("pt_step 1", "quit")
    standard_cmds = ['q quit 43\n', '> quit\n', '< quit 42\n', 'NEXT quit\n',
                     'PREV quit 42\n', 'ENTER quit\n']
    bound_keys = [i.split()[0] for i in conf.splitlines() if i.split()]

    for i in standard_cmds:
        key = i.split()[0]

        if key not in bound_keys:
            conf += i

    with tempfile.NamedTemporaryFile('w', prefix='mpsyt-input',
                                     delete=False) as tmpfile:
        tmpfile.write(conf)
        return tmpfile.name


def launch_player(song, songdata, cmd):
    """ Launch player application. """

    arturl = "http://i.ytimg.com/vi/%s/default.jpg" % song.ytid
    input_file = get_input_file()
    sockpath = None
    fifopath = None

    try:
        if "mplayer" in Config.PLAYER.get:
            cmd.append('-input')

            if mswin:
                # Mplayer does not recognize path starting with drive letter,
                # or with backslashes as a delimiter.
                input_file = input_file[2:].replace('\\', '/')

            cmd.append('conf=' + input_file)

            if g.mprisctl:
                fifopath = tempfile.mktemp('.fifo', 'mpsyt-mplayer')
                os.mkfifo(fifopath)
                cmd.extend(['-input', 'file=' + fifopath])
                g.mprisctl.send(('mplayer-fifo', fifopath))
                g.mprisctl.send(('metadata', (song.ytid, song.title,
                                              song.length, arturl)))

            p = subprocess.Popen(cmd, shell=False, stdout=subprocess.PIPE,
                                 stderr=subprocess.STDOUT, bufsize=1)
            player_status(p, songdata + "; ", song.length)
            returncode = p.wait()

        elif "mpv" in Config.PLAYER.get:
            cmd.append('--input-conf=' + input_file)

            if g.mpv_usesock:
                sockpath = tempfile.mktemp('.sock', 'mpsyt-mpv')
                cmd.append('--input-unix-socket=' + sockpath)

                with open(os.devnull, "w") as devnull:
                    p = subprocess.Popen(cmd, shell=False, stderr=devnull)

                if g.mprisctl:
                    g.mprisctl.send(('socket', sockpath))
                    g.mprisctl.send(('metadata', (song.ytid, song.title,
                                                  song.length, arturl)))

            else:
                if g.mprisctl:
                    fifopath = tempfile.mktemp('.fifo', 'mpsyt-mpv')
                    os.mkfifo(fifopath)
                    cmd.append('--input-file=' + fifopath)
                    g.mprisctl.send(('mpv-fifo', fifopath))
                    g.mprisctl.send(('metadata', (song.ytid, song.title,
                                                  song.length, arturl)))

                p = subprocess.Popen(cmd, shell=False, stderr=subprocess.PIPE,
                                     bufsize=1)

            player_status(p, songdata + "; ", song.length, mpv=True,
                          sockpath=sockpath)
            returncode = p.wait()

        else:
            with open(os.devnull, "w") as devnull:
                returncode = subprocess.call(cmd, stderr=devnull)
            p = None

        return returncode

    except OSError:
        g.message = F('no player') % Config.PLAYER.get
        return None

    finally:
        os.unlink(input_file)

        # May not exist if mpv has not yet created the file
        if sockpath and os.path.exists(sockpath):
            os.unlink(sockpath)

        if fifopath:
            os.unlink(fifopath)

        if g.mprisctl:
            g.mprisctl.send(('stop', True))

        if p and p.poll() is None:
            p.terminate()  # make sure to kill mplayer if mpsyt crashes


def player_status(po_obj, prefix, songlength=0, mpv=False, sockpath=None):
    """ Capture time progress from player output. Write status line. """
    # pylint: disable=R0914, R0912
    re_mplayer = re.compile(r"A:\s*(?P<elapsed_s>\d+)\.\d\s*")
    re_mpv = re.compile(r".{,15}AV?:\s*(\d\d):(\d\d):(\d\d)")
    re_volume = re.compile(r"Volume:\s*(?P<volume>\d+)\s*%")
    re_player = re_mpv if mpv else re_mplayer
    last_displayed_line = None
    buff = ''
    volume_level = None
    last_pos = None

    if sockpath:
        s = socket.socket(socket.AF_UNIX)

        tries = 0
        while tries < 10 and po_obj.poll() is None:
            time.sleep(.5)
            try:
                s.connect(sockpath)
                break
            except socket.error:
                pass
            tries += 1
        else:
            return

        try:
            observe_full = False
            cmd = {"command": ["observe_property", 1, "time-pos"]}
            s.send(json.dumps(cmd).encode() + b'\n')
            volume_level = elapsed_s = None

            for line in s.makefile():
                resp = json.loads(line)

                # deals with bug in mpv 0.7 - 0.7.3
                if resp.get('event') == 'property-change' and not observe_full:
                    cmd = {"command": ["observe_property", 2, "volume"]}
                    s.send(json.dumps(cmd).encode() + b'\n')
                    observe_full = True

                if resp.get('event') == 'property-change' and resp['id'] == 1:
                    elapsed_s = int(resp['data'])

                elif resp.get('event') == 'property-change' and resp['id'] == 2:
                    volume_level = int(resp['data'])

                if elapsed_s:
                    line = make_status_line(elapsed_s, prefix, songlength,
                                            volume=volume_level)

                    if line != last_displayed_line:
                        writestatus(line)
                        last_displayed_line = line

        except socket.error:
            pass

    else:
        elapsed_s = 0

        while po_obj.poll() is None:
            stdstream = po_obj.stderr if mpv else po_obj.stdout
            char = stdstream.read(1).decode("utf-8", errors="ignore")

            if char in '\r\n':

                mv = re_volume.search(buff)

                if mv:
                    volume_level = int(mv.group("volume"))

                match_object = re_player.match(buff)

                if match_object:

                    try:
                        h, m, s = map(int, match_object.groups())
                        elapsed_s = h * 3600 + m * 60 + s

                    except ValueError:

                        try:
                            elapsed_s = int(match_object.group('elapsed_s') or
                                            '0')

                        except ValueError:
                            continue

                    line = make_status_line(elapsed_s, prefix, songlength,
                                            volume=volume_level)

                    if line != last_displayed_line:
                        writestatus(line)
                        last_displayed_line = line

                if buff.startswith('ANS_volume='):
                    volume_level = round(float(buff.split('=')[1]))

                paused = ("PAUSE" in buff) or ("Paused" in buff)
                if (elapsed_s != last_pos or paused) and g.mprisctl:
                    last_pos = elapsed_s
                    g.mprisctl.send(('pause', paused))
                    g.mprisctl.send(('volume', volume_level))
                    g.mprisctl.send(('time-pos', elapsed_s))

                buff = ''

            else:
                buff += char


def make_status_line(elapsed_s, prefix, songlength=0, volume=None):
    """ Format progress line output.  """
    # pylint: disable=R0914

    display_s = elapsed_s
    display_h = display_m = 0

    if elapsed_s >= 60:
        display_m = display_s // 60
        display_s %= 60

        if display_m >= 100:
            display_h = display_m // 60
            display_m %= 60

    pct = (float(elapsed_s) / songlength * 100) if songlength else 0

    status_line = "%02i:%02i:%02i %s" % (
        display_h, display_m, display_s,
        ("[%.0f%%]" % pct).ljust(6)
    )

    if volume:
        vol_suffix = " vol: %d%%" % volume

    else:
        vol_suffix = ""

    cw = getxy().width
    prog_bar_size = cw - len(prefix) - len(status_line) - len(vol_suffix) - 7
    progress = int(math.ceil(pct / 100 * prog_bar_size))
    status_line += " [%s]" % ("=" * (progress - 1) +
                              ">").ljust(prog_bar_size, ' ')
    return prefix + status_line + vol_suffix


def _search(url, progtext, qs=None, splash=True, pre_load=True):
    """ Perform memoized url fetch, display progtext. """
    g.message = "Searching for '%s%s%s'" % (c.y, progtext, c.w)

    # attach query string if supplied
    url = url + "?" + urlencode(qs) if qs else url
    # use cached value if exists
    if url in g.url_memo:
        songs = g.url_memo[url]
        dbg('load {} songs from cache for key {}'.format(len(songs), url))

    # show splash screen during fetch
    else:
        dbg('url not in cache yet: {}'.format(url))
        if splash:
            g.content = logo(c.b) + "\n\n"
            screen_update()

        # perform fetch
        try:

            wdata = utf8_decode(urlopen(url).read())
            wdata = json.loads(wdata)
            songs = get_tracks_from_json(wdata)

        except (URLError, HTTPError) as e:
            g.message = F('no data') % e
            g.content = logo(c.r)
            return

    if songs and pre_load:
        # preload first result url
        kwa = {"song": songs[0], "delay": 0}
        t = threading.Thread(target=preload, kwargs=kwa)
        t.start()

    if songs:
        # cache results
        add_to_url_memo(url, songs[::])
        g.model.songs = songs
        return True

    return False



def generate_search_qs(term, page=None, result_count=None, match='term'):
    """ Return query string. """
    if not result_count:
        result_count = getxy().max_results

    aliases = dict(views='viewCount')
    term = utf8_encode(term)
    qs = {
        'q': term,
        'maxResults': result_count,
        'safeSearch': "none",
        'order': aliases.get(Config.ORDER.get, Config.ORDER.get),
        'part': 'id,snippet',
        'type': 'video',
        'key': Config.API_KEY.get
    }

    if match == 'related':
        qs['relatedToVideoId'] = term
        del qs['q']

    if page:
        qs['pageToken'] = page
    else:
        g.current_pagetoken = ''

    if Config.SEARCH_MUSIC.get:
        qs['videoCategoryId'] = 10

    return qs


def userdata_cached(userterm):
    """ Check if user name search term found in cache """
    userterm = ''.join([t.strip().lower() for t in userterm.split(' ')])
    return g.username_query_cache.get(userterm)


def cache_userdata(userterm, username, channel_id):
    """ Cache user name and channel id tuple """
    userterm = ''.join([t.strip().lower() for t in userterm.split(' ')])
    g.username_query_cache[userterm] = (username, channel_id)
    dbg('Cache data for username search query "{}": {} ({})'.format(
        userterm, username, channel_id))

    while len(g.username_query_cache) > 300:
        g.username_query_cache.popitem(last=False)
    return (username, channel_id)


def channelfromname(user):
    """ Query channel id from username. """

    cached = userdata_cached(user)
    if cached:
        user, channel_id = cached
    else:
        # if the user is looked for by their display name,
        # we have to sent an additional request to find their
        # channel id
        url = "https://www.googleapis.com/youtube/v3/search"
        query = {'part': 'id,snippet',
                 'maxResults': 1,
                 'q': user,
                 'key': Config.API_KEY.get,
                 'type': 'channel'}

        try:
            userinfo = json.loads(utf8_decode(urlopen(
                url+"?"+urlencode(query)).read()))['items']
            if len(userinfo) > 0:
                snippet = userinfo[0].get('snippet', {})
                channel_id = snippet.get('channelId', user)
                username = snippet.get('title', user)
                user = cache_userdata(user, username, channel_id)[0]
            else:
                g.message = "User {} not found.".format(c.y + user + c.w)
                return

        except (HTTPError, URLError) as e:

            g.message = "Could not retrieve information for user {}".format(
                c.y + user + c.w)
            dbg('Error during channel request for user {}:\n{}'.format(
                user, e))
            return

    # at this point, we know the channel id associated to a user name
    return (user, channel_id)


def usersearch(q_user, page=None, splash=True, identify='forUsername'):
    """ Fetch uploads by a YouTube user. """

    user, _, term = (x.strip() for x in q_user.partition("/"))
    if identify == 'forUsername':
        ret = channelfromname(user)
        if not ret: # Error
            return
        user, channel_id = ret

    else:
        channel_id = user

    # at this point, we know the channel id associated to a user name
    usersearch_id('/'.join([user, channel_id, term]), page, splash)


def usersearch_id(q_user, page=None, splash=True):
    """ Performs a search within a user's (i.e. a channel's) uploads
    for an optional search term with the user (i.e. the channel)
    identified by its ID """

    user, channel_id, term = (x.strip() for x in q_user.split("/"))
    url = "https://www.googleapis.com/youtube/v3/search"
    query = generate_search_qs(term, page=page)
    query['channelId'] = channel_id

    termuser = tuple([c.y + x + c.w for x in (term, user)])
    if term:
        msg = "Results for {1}{3}{0} (by {2}{4}{0})"
        progtext = "%s by %s" % termuser
        failmsg = "No matching results for %s (by %s)" % termuser
    else:
        msg = "Video uploads by {2}{4}{0}"
        progtext = termuser[1]
        failmsg = "User %s not found" % termuser[1]
    msg = str(msg).format(c.w, c.y, c.y, term, user)

    have_results = _search(url, progtext, query, splash)

    if have_results:
        g.browse_mode = "normal"
        g.message = msg
        g.last_opened = ""
        g.last_search_query = {"user": q_user}
        g.current_pagetoken = page or ''
        g.content = generate_songlist_display(frmat="search")

    else:
        g.message = failmsg
        g.current_pagetoken = ''
        g.last_search_query = {}
        g.content = logo(c.r)


def related_search(vitem, page=None, splash=True):
    """ Fetch uploads by a YouTube user. """
    query = generate_search_qs(vitem.ytid, page, match='related')

    if query.get('category'):
        del query['category']

    url = "https://www.googleapis.com/youtube/v3/search"
    t = vitem.title
    ttitle = t[:48].strip() + ".." if len(t) > 49 else t

    have_results = _search(url, ttitle, query, splash)

    if have_results:
        g.message = "Videos related to %s%s%s" % (c.y, ttitle, c.w)
        g.last_opened = ""
        g.last_search_query = {"related": vitem}
        g.current_pagetoken = page or ''
        g.content = generate_songlist_display(frmat="search")

    else:
        g.message = "Related to %s%s%s not found" % (c.y, vitem.ytid, c.w)
        g.content = logo(c.r)
        g.current_pagetoken = ''
        g.last_search_query = {}


def search(term, page=None, splash=True):
    """ Perform search. """
    if not term or len(term) < 2:
        g.message = c.r + "Not enough input" + c.w
        g.content = generate_songlist_display()
        return

    logging.info("search for %s", term)
    url = "https://www.googleapis.com/youtube/v3/search"
    query = generate_search_qs(term, page)
    have_results = _search(url, term, query, splash)

    if have_results:
        g.message = "Search results for %s%s%s" % (c.y, term, c.w)
        g.last_opened = ""
        g.last_search_query = {"term": term}
        g.browse_mode = "normal"
        g.current_pagetoken = page or ''
        g.content = generate_songlist_display(frmat="search")

    else:
        g.message = "Found nothing for %s%s%s" % (c.y, term, c.w)
        g.content = logo(c.r)
        g.current_pagetoken = ''
        g.last_search_query = {}


def user_pls(user, page=None, splash=True):
    """ Retrieve user playlists. """
    user = {"is_user": True, "term": user}
    return pl_search(user, page=page, splash=splash)


def pl_search(term, page=None, splash=True, is_user=False):
    """ Search for YouTube playlists.

    term can be query str or dict indicating user playlist search.

    """
    if not term or len(term) < 2:
        g.message = c.r + "Not enough input" + c.w
        g.content = generate_songlist_display()
        return

    if isinstance(term, dict):
        is_user = term["is_user"]
        term = term["term"]

    g.content = logo(c.g)
    prog = "user: " + term if is_user else term
    g.message = "Searching playlists for %s" % c.y + prog + c.w
    screen_update()

    success = True
    if is_user:
        ret = channelfromname(term)
        if ret:
            user, channel_id = ret
        else:
            success = False

    else:
        url = "https://www.googleapis.com/youtube/v3/search?"
        # playlist search is done with the above url and param type=playlist
        logging.info("playlist search for %s", prog)
        max_results = getxy().max_results
        if max_results > 50: # Limit for playlists command
            max_results = 50
        qs = generate_search_qs(term, page, result_count=max_results)
        qs['type'] = 'playlist'

        url += urlencode(qs)

        if url in g.url_memo:
            playlists = g.url_memo[url]

        else:
            try:
                wpage = utf8_decode(urlopen(url).read())
                pldata = json.loads(wpage)
                id_list = [i.get('id', {}).get('playlistId')
                        for i in pldata.get('items', ())]
                store_pagetokens_from_json(pldata)
            except HTTPError:
                success = False

    if success:
        url = "https://www.googleapis.com/youtube/v3/playlists?"
        qs = {'part': 'contentDetails,snippet',
              'max-results': 50,
              'key': Config.API_KEY.get}

        if is_user:
            if page:
                qs['pageToken'] = page
            qs['channelId'] = channel_id
        else:
            qs['id'] = ','.join(id_list)

        url += urlencode(qs)

        try:
            wpage = utf8_decode(urlopen(url).read())
            pldata = json.loads(wpage)
            playlists = get_pl_from_json(pldata)
            if is_user:
                store_pagetokens_from_json(pldata)
        except HTTPError:
            playlists = None
    else:
        playlists = None

    if playlists:
        add_to_url_memo(url, playlists[::])
        g.last_search_query = {"playlists": {"term": term, "is_user": is_user}}
        g.browse_mode = "ytpl"
        g.current_pagetoken = page or ''
        g.ytpls = playlists
        g.message = "Playlist results for %s" % c.y + prog + c.w
        g.content = generate_playlist_display()

    else:
        g.message = "No playlists found for: %s" % c.y + prog + c.w
        g.current_pagetoken = ''
        g.content = generate_songlist_display(zeromsg=g.message)


def get_pl_from_json(pldata):
    """ Process json playlist data. """

    try:
        items = pldata['items']

    except KeyError:
        items = []

    results = []

    for item in items:
        snippet = item.get('snippet', {})
        results.append(dict(
            link=item.get("id"),
            size=item.get("contentDetails", {}).get("itemCount"),
            title=snippet.get("title"),
            author=item.get("channelTitle"),
            created=snippet.get("publishedAt"),
            updated=snippet.get('publishedAt'), #XXX Not available in API?
            description=snippet.get("description")))

    return results


def paginate(items, pagesize, spacing=2, delim_fn=None):
    """ Paginate items to fit in pagesize.

    item size is defined by delim_fn.

    """
    def dfn(x):
        """ Count lines. """
        return sum(1 for char in x if char == "\n")

    delim_fn = dfn or delim_fn
    pages = []
    currentpage = []
    roomleft = pagesize

    for item in items:
        itemsize = delim_fn(item) + spacing

        # check for oversized item, fit it on a page of its own
        if itemsize > pagesize:

            # but first end current page if has content
            if len(currentpage):
                pages.append(currentpage)

            # add large item on its own page
            pages.append([item])
            roomleft = pagesize
            currentpage = []

        else:

            # item is smaller than one page
            if itemsize < roomleft:
                # is there room on this page?, yes, fit it in
                currentpage.append(item)
                roomleft = roomleft - itemsize

            else:
                # no room on this page, start a new page
                pages.append(currentpage)
                currentpage = [item]
                roomleft = pagesize - itemsize

    # add final page if it has content
    if len(currentpage):
        pages.append(currentpage)

    return pages


def add_to_url_memo(key, value):
    """ Add to url memo, ensure url memo doesn't get too big. """
    dbg('Cache data for query url {}:'.format(key))
    g.url_memo[key] = value

    while len(g.url_memo) > 300:
        g.url_memo.popitem(last=False)


def fetch_comments(item):
    """ Fetch comments for item using gdata. """
    # pylint: disable=R0912
    # pylint: disable=R0914
    cw, ch, _ = getxy()
    ch = max(ch, 10)
    ytid, title = item.ytid, item.title
    dbg("Fetching comments for %s", c.c("y", ytid))
    writestatus("Fetching comments for %s" % c.c("y", title[:55]))
    qs = {'textFormat': 'plainText',
          'videoId': ytid,
          'maxResults': 50,
          'part': 'snippet',
          'key': Config.API_KEY.get}
    url = ("https://www.googleapis.com/youtube/v3/commentThreads?" +
           urlencode(qs))

    # XXX should comment threads be expanded? this would require
    # additional requests for comments responding on top level comments

    if url not in g.url_memo:

        try:
            raw = utf8_decode(urlopen(url).read())
            add_to_url_memo(url, raw)

        except HTTPError:
            g.message = "No comments for %s" % item.title[:50]
            g.content = generate_songlist_display()
            return

    else:
        raw = g.url_memo[url]

    jsdata = json.loads(raw)
    coms = jsdata.get('items', [])
    coms = [x.get('snippet', {}) for x in coms]
    coms = [x.get('topLevelComment', {}) for x in coms]
    # skip blanks
    coms = [x for x in coms if len(x.get('snippet', {}).get('textDisplay', '').strip())]
    if not len(coms):
        g.message = "No comments for %s" % item.title[:50]
        g.content = generate_songlist_display()
        return

    items = []

    for n, com in enumerate(coms, 1):
        snippet = com.get('snippet', {})
        poster = snippet.get('authorDisplayName')
        _, shortdate = yt_datetime(snippet.get('publishedAt', ''))
        text = snippet.get('textDisplay', '')
        cid = ("%s/%s" % (n, len(coms)))
        out = ("%s %-35s %s\n" % (cid, c.c("g", poster), shortdate))
        out += c.c("y", text.strip())
        items.append(out)

    cw = Config.CONSOLE_WIDTH.get

    def plain(x):
        """ Remove formatting. """
        return x.replace(c.y, "").replace(c.w, "").replace(c.g, "")

    def linecount(x):
        """ Return number of newlines. """
        return sum(1 for char in x if char == "\n")

    def longlines(x):
        """ Return number of oversized lines. """
        return sum(len(plain(line)) // cw for line in x.split("\n"))

    def linecounter(x):
        """ Return amount of space required. """
        return linecount(x) + longlines(x)

    pagenum = 0
    pages = paginate(items, pagesize=ch, delim_fn=linecounter)

    while 0 <= pagenum < len(pages):
        pagecounter = "Page %s/%s" % (pagenum + 1, len(pages))
        page = pages[pagenum]
        pagetext = ("\n\n".join(page)).strip()
        content_length = linecount(pagetext) + longlines(pagetext)
        blanks = "\n" * (-2 + ch - content_length)
        g.content = pagetext + blanks
        screen_update(fill_blank=False)
        xprint("%s : Use [Enter] for next, [p] for previous, [q] to return:"
               % pagecounter, end="")
        v = input()

        if v == "p":
            pagenum -= 1

        elif not v:
            pagenum += 1

        else:
            break

    g.content = generate_songlist_display()


def comments(number):
    """ Receive use request to view comments. """
    if g.browse_mode == "normal":
        item = g.model.songs[int(number) - 1]
        fetch_comments(item)

    else:
        g.content = generate_songlist_display()
        g.message = "Comments only available for video items"


def _make_fname(song, ext=None, av=None, subdir=None):
    """" Create download directory, generate filename. """
    # pylint: disable=E1103
    # Instance of 'bool' has no 'extension' member (some types not inferable)
    ddir = os.path.join(Config.DDIR.get, subdir) if subdir else Config.DDIR.get
    if not os.path.exists(ddir):
        os.makedirs(ddir)

    streams = get_streams(song)

    if ext:
        extension = ext

    else:
        stream = select_stream(streams, 0, audio=av == "audio", m4a_ok=True)
        extension = stream['ext']

    # filename = song.title[:59] + "." + extension
    filename = song.title + "." + extension
    filename = os.path.join(ddir, mswinfn(filename.replace("/", "-")))
    filename = filename.replace('"', '')
    return filename


def extract_metadata(name):
    """ Try to determine metadata from video title. """
    seps = name.count(" - ")
    artist = title = None

    if seps == 1:

        pos = name.find(" - ")
        artist = name[:pos].strip()
        title = name[pos + 3:].strip()

    else:
        title = name.strip()

    return dict(artist=artist, title=title)


def remux_audio(filename, title):
    """ Remux audio file. Insert limited metadata tags. """
    dbg("starting remux")
    temp_file = filename + "." + str(random.randint(10000, 99999))
    os.rename(filename, temp_file)
    meta = extract_metadata(title)
    metadata = ["title=%s" % meta["title"]]

    if meta["artist"]:
        metadata = ["title=%s" % meta["title"], "-metadata",
                    "artist=%s" % meta["artist"]]

    cmd = [g.muxapp, "-y", "-i", temp_file, "-acodec", "copy", "-metadata"]
    cmd += metadata + ["-vn", filename]
    dbg(cmd)

    try:
        with open(os.devnull, "w") as devnull:
            subprocess.call(cmd, stdout=devnull, stderr=subprocess.STDOUT)

    except OSError:
        dbg("Failed to remux audio using %s", g.muxapp)
        os.rename(temp_file, filename)

    else:
        os.unlink(temp_file)
        dbg("remuxed audio file using %s" % g.muxapp)


def transcode(filename, enc_data):
    """ Re encode a download. """
    base = os.path.splitext(filename)[0]
    exe = g.muxapp if g.transcoder_path == "auto" else g.transcoder_path

    # ensure valid executable
    if not exe or not os.path.exists(exe) or not os.access(exe, os.X_OK):
        xprint("Encoding failed. Couldn't find a valid encoder :(\n")
        time.sleep(2)
        return filename

    command = shlex.split(enc_data['command'])
    newcom, outfn = command[::], ""

    for n, d in enumerate(command):

        if d == "ENCODER_PATH":
            newcom[n] = exe

        elif d == "IN":
            newcom[n] = filename

        elif d == "OUT":
            newcom[n] = outfn = base

        elif d == "OUT.EXT":
            newcom[n] = outfn = base + "." + enc_data['ext']

    returncode = subprocess.call(newcom)

    if returncode == 0 and g.delete_orig:
        os.unlink(filename)

    return outfn


def external_download(filename, url):
    """ Perform download using external application. """
    cmd = Config.DOWNLOAD_COMMAND.get
    ddir, basename = Config.DDIR.get, os.path.basename(filename)
    cmd_list = shlex.split(cmd)

    def list_string_sub(orig, repl, lst):
        """ Replace substrings for items in a list. """
        return [x if orig not in x else x.replace(orig, repl) for x in lst]

    cmd_list = list_string_sub("%F", filename, cmd_list)
    cmd_list = list_string_sub("%d", ddir, cmd_list)
    cmd_list = list_string_sub("%f", basename, cmd_list)
    cmd_list = list_string_sub("%u", url, cmd_list)
    dbg("Downloading using: %s", " ".join(cmd_list))
    subprocess.call(cmd_list)


def _download(song, filename, url=None, audio=False, allow_transcode=True):
    """ Download file, show status.

    Return filename or None in case of user specified download command.

    """
    # pylint: disable=R0914
    # too many local variables
    # Instance of 'bool' has no 'url' member (some types not inferable)

    if not url:
        streams = get_streams(song)
        stream = select_stream(streams, 0, audio=audio, m4a_ok=True)
        url = stream['url']

    # if an external download command is set, use it
    if Config.DOWNLOAD_COMMAND.get:
        title = c.y + os.path.splitext(os.path.basename(filename))[0] + c.w
        xprint("Downloading %s using custom command" % title)
        external_download(filename, url)
        return None

    if not Config.OVERWRITE.get:
        if os.path.exists(filename):
            xprint("File exists. Skipping %s%s%s ..\n" % (c.r, filename, c.w))
            time.sleep(0.2)
            return filename

    xprint("Downloading to %s%s%s .." % (c.r, filename, c.w))
    status_string = ('  {0}{1:,}{2} Bytes [{0}{3:.2%}{2}] received. Rate: '
                     '[{0}{4:4.0f} kbps{2}].  ETA: [{0}{5:.0f} secs{2}]')

    resp = urlopen(url)
    total = int(resp.info()['Content-Length'].strip())
    chunksize, bytesdone, t0 = 16384, 0, time.time()
    outfh = open(filename, 'wb')

    while True:
        chunk = resp.read(chunksize)
        outfh.write(chunk)
        elapsed = time.time() - t0
        bytesdone += len(chunk)
        rate = (bytesdone / 1024) / elapsed
        eta = (total - bytesdone) / (rate * 1024)
        stats = (c.y, bytesdone, c.w, bytesdone * 1.0 / total, rate, eta)

        if not chunk:
            outfh.close()
            break

        status = status_string.format(*stats)
        sys.stdout.write("\r" + status + ' ' * 4 + "\r")
        sys.stdout.flush()

    active_encoder = g.encoders[Config.ENCODER.get]
    ext = filename.split(".")[-1]
    valid_ext = ext in active_encoder['valid'].split(",")

    if audio and g.muxapp:
        remux_audio(filename, song.title)

    if Config.ENCODER.get != 0 and valid_ext and allow_transcode:
        filename = transcode(filename, active_encoder)

    return filename


def _bi_range(start, end):
    """
    Inclusive range function, works for reverse ranges.

    eg. 5,2 returns [5,4,3,2] and 2, 4 returns [2,3,4]

    """
    if start == end:
        return (start,)

    elif end < start:
        return reversed(range(end, start + 1))

    else:
        return range(start, end + 1)


def _parse_multi(choice, end=None):
    """ Handle ranges like 5-9, 9-5, 5- and -5. Return list of ints. """
    end = end or str(g.model.size)
    pattern = r'(?<![-\d])(\d+-\d+|-\d+|\d+-|\d+)(?![-\d])'
    items = re.findall(pattern, choice)
    alltracks = []

    for x in items:

        if x.startswith("-"):
            x = "1" + x

        elif x.endswith("-"):
            x = x + str(end)

        if "-" in x:
            nrange = x.split("-")
            startend = map(int, nrange)
            alltracks += _bi_range(*startend)

        else:
            alltracks.append(int(x))

    return alltracks


def _get_near_name(begin, items):
    """ Return the closest matching playlist name that starts with begin. """
    for name in sorted(items):
        if name.lower().startswith(begin.lower()):
            break

    else:
        return begin

    return name


def play_pl(name):
    """ Play a playlist by name. """
    if name.isdigit():
        name = int(name)
        name = sorted(g.userpl)[name - 1]

    saved = g.userpl.get(name)

    if not saved:
        name = _get_near_name(name, g.userpl)
        saved = g.userpl.get(name)

    if saved:
        g.model.songs = list(saved.songs)
        play_all("", "", "")

    else:
        g.message = F("pl not found") % name
        g.content = playlists_display()


def save_last():
    """ Save command with no playlist name. """
    if g.last_opened:
        open_save_view("save", g.last_opened)

    else:
        saveas = ""

        # save using artist name in postion 1
        if not g.model.is_empty:
            saveas = g.model.songs[0].title[:18].strip()
            saveas = re.sub(r"[^-\w]", "-", saveas, re.UNICODE)

        # loop to find next available name
        post = 0

        while g.userpl.get(saveas):
            post += 1
            saveas = g.model.songs[0].title[:18].strip() + "-" + str(post)

        open_save_view("save", saveas)


def open_save_view(action, name):
    """ Open, save or view a playlist by name.  Get closest name match. """
    name = name.replace(" ", "-")
    if action == "open" or action == "view":

        saved = g.userpl.get(name)

        if not saved:
            name = _get_near_name(name, g.userpl)
            saved = g.userpl.get(name)

        if saved and action == "open":
            g.browse_mode = "normal"
            g.model.songs = g.active.songs = list(saved.songs)
            g.message = F("pl loaded") % name
            g.last_opened = name
            g.last_search_query = {}
            # g.content = generate_songlist_display()
            g.content = generate_songlist_display(frmat=None)
            kwa = {"song": g.model.songs[0], "delay": 0}
            t = threading.Thread(target=preload, kwargs=kwa)
            t.start()

        elif saved and action == "view":
            g.browse_mode = "normal"
            g.last_search_query = {}
            g.model.songs = list(saved.songs)
            g.message = F("pl viewed") % name
            g.last_opened = ""
            g.content = generate_songlist_display(frmat=None)
            # g.content = generate_songlist_display()
            kwa = {"song": g.model.songs[0], "delay": 0}
            t = threading.Thread(target=preload, kwargs=kwa)
            t.start()

        elif not saved and action in "view open".split():
            g.message = F("pl not found") % name
            g.content = playlists_display()

    elif action == "save":

        if not g.model.songs:
            g.message = "Nothing to save. " + F('advise search')
            g.content = generate_songlist_display()

        else:
            g.userpl[name] = Playlist(name, list(g.model.songs))
            g.message = F('pl saved') % name
            save_to_file()
            g.content = generate_songlist_display(frmat=None)


def open_view_bynum(action, num):
    """ Open or view a saved playlist by number. """
    srt = sorted(g.userpl)
    name = srt[int(num) - 1]
    open_save_view(action, name)


def songlist_rm_add(action, songrange):
    """ Remove or add tracks. works directly on user input. """
    selection = _parse_multi(songrange)

    if action == "add":

        for songnum in selection:
            g.active.songs.append(g.model.songs[songnum - 1])

        d = g.active.duration
        g.message = F('added to pl') % (len(selection), g.active.size, d)

    elif action == "rm":
        selection = sorted(set(selection), reverse=True)
        removed = str(tuple(reversed(selection))).replace(",", "")

        for x in selection:
            g.model.songs.pop(x - 1)

        g.message = F('songs rm') % (len(selection), removed)

    g.content = generate_songlist_display()


def down_many(dltype, choice, subdir=None):
    """ Download multiple items. """
    choice = _parse_multi(choice)
    choice = list(set(choice))
    downsongs = [g.model.songs[int(x) - 1] for x in choice]
    temp = g.model.songs[::]
    g.model.songs = downsongs[::]
    count = len(downsongs)
    av = "audio" if dltype.startswith("da") else "video"
    msg = ""

    def handle_error(message):
        """ Handle error in download. """
        g.message = message
        g.content = disp
        screen_update()
        time.sleep(2)
        g.model.songs.pop(0)

    try:
        for song in downsongs:
            disp = generate_songlist_display()
            title = "Download Queue (%s):%s\n\n" % (av, c.w)
            disp = re.sub(r"(Num\s*?Title.*?\n)", title, disp)
            g.content = disp
            screen_update()

            try:
                filename = _make_fname(song, None, av=av, subdir=subdir)

            except IOError as e:
                handle_error("Error for %s: %s" % (song.title, str(e)))
                count -= 1
                continue

            except KeyError:
                handle_error("No audio track for %s" % song.title)
                count -= 1
                continue

            try:
                _download(song, filename, url=None, audio=av == "audio")

            except HTTPError:
                handle_error("HTTP Error for %s" % song.title)
                count -= 1
                continue

            g.model.songs.pop(0)
            msg = "Downloaded %s items" % count
            g.message = "Saved to " + c.g + song.title + c.w

    except KeyboardInterrupt:
        msg = "Downloads interrupted!"

    finally:
        g.model.songs = temp[::]
        g.message = msg
        g.content = generate_songlist_display()


def down_plist(dltype, parturl):
    """ Download YouTube playlist. """
    plist(parturl, page=1, splash=True, dumps=True)
    title = g.pafy_pls[parturl]['title']
    subdir = mswinfn(title.replace("/", "-"))
    down_many(dltype, "1-", subdir=subdir)


def down_user_pls(dltype, user):
    """ Download all user playlists. """
    user_pls(user)
    for pl in g.ytpls:
        down_plist(dltype, pl.get('link'))

    return


def play(pre, choice, post=""):
    """ Play choice.  Use repeat/random if appears in pre/post. """
    # pylint: disable=R0914
    # too many local variables

    if g.browse_mode == "ytpl":

        if choice.isdigit():
            return plist(g.ytpls[int(choice) - 1]['link'])

        else:
            g.message = "Invalid playlist selection: %s" % c.y + choice + c.w
            g.content = generate_songlist_display()
            return

    if not g.model.songs:
        g.message = c.r + "There are no tracks to select" + c.w
        g.content = g.content or generate_songlist_display()

    else:
        shuffle = "shuffle" in pre + post
        repeat = "repeat" in pre + post
        novid = "-a" in pre + post
        fs = "-f" in pre + post
        nofs = "-w" in pre + post or "-v" in pre + post

        if (novid and fs) or (novid and nofs) or (nofs and fs):
            raise IOError("Conflicting override options specified")

        override = False
        override = "audio" if novid else override
        override = "fullscreen" if fs else override
        override = "window" if nofs else override

        selection = _parse_multi(choice)
        songlist = [g.model.songs[x - 1] for x in selection]

        # cache next result of displayed items
        # when selecting a single item
        if len(songlist) == 1:
            chosen = selection[0] - 1

            if len(g.model.songs) > chosen + 1:
                nx = g.model.songs[chosen + 1]
                kwa = {"song": nx, "override": override}
                t = threading.Thread(target=preload, kwargs=kwa)
                t.start()

        play_range(songlist, shuffle, repeat, override)


def play_all(pre, choice, post=""):
    """ Play all tracks in model (last displayed). shuffle/repeat if req'd."""
    options = pre + choice + post
    play(options, "1-" + str(len(g.model.songs)))


def ls():
    """ List user saved playlists. """
    if not g.userpl:
        g.message = F('no playlists')
        g.content = g.content or generate_songlist_display(zeromsg=g.message)

    else:
        g.content = playlists_display()
        g.message = F('pl help')


def vp():
    """ View current working playlist. """
    if g.active.is_empty:
        txt = F('advise search') if g.model.is_empty else F('advise add')
        g.message = F('pl empty') + " " + txt

    else:
        g.browse_mode = "normal"
        g.model.songs = g.active.songs
        g.message = F('current pl')

    g.content = generate_songlist_display(zeromsg=g.message)


def preload(song, delay=2, override=False):
    """  Get streams (runs in separate thread). """
    if g.preload_disabled:
        return

    ytid = song.ytid
    g.preloading.append(ytid)
    time.sleep(delay)
    video = Config.SHOW_VIDEO.get
    video = True if override in ("fullscreen", "window") else video
    video = False if override == "audio" else video

    try:
        stream = get_streams(song)
        m4a = "mplayer" not in Config.PLAYER.get
        stream = select_stream(stream, audio=not video, m4a_ok=m4a)

        if not stream and not video:
            # preload video stream, no audio available
            stream = select_stream(g.streams[ytid], audio=False)

        get_size(ytid, stream['url'], preloading=True)

    except (ValueError, AttributeError, IOError) as e:
        dbg(e)  # Fail silently on preload

    finally:
        g.preloading.remove(song.ytid)


def reset_terminal():
    """ Reset terminal control character and modes for non Win OS's. """
    if not mswin:
        subprocess.call(["tset", "-c"])


def play_range(songlist, shuffle=False, repeat=False, override=False):
    """ Play a range of songs, exit cleanly on keyboard interrupt. """
    if shuffle:
        random.shuffle(songlist)

    n = 0
    while 0 <= n <= len(songlist)-1:
        song = songlist[n]
        g.content = playback_progress(n, songlist, repeat=repeat)

        if not g.command_line:
            screen_update(fill_blank=False)

        hasnext = len(songlist) > n + 1

        if hasnext:
            nex = songlist[n + 1]
            kwa = {"song": nex, "override": override}
            t = threading.Thread(target=preload, kwargs=kwa)
            t.start()

        set_window_title(song.title + " - mpsyt")
        try:
            returncode = playsong(song, override=override)

        except KeyboardInterrupt:
            logging.info("Keyboard Interrupt")
            xprint(c.w + "Stopping...                          ")
            reset_terminal()
            g.message = c.y + "Playback halted" + c.w
            break
        set_window_title("mpsyt")

        if returncode == 42:
            n -= 1

        elif returncode == 43:
            break

        else:
            n += 1

        if n == -1:
            n = len(songlist) - 1 if repeat else 0

        elif n == len(songlist) and repeat:
            n = 0

    g.content = generate_songlist_display()


def show_help(choice):
    """ Print help message. """
    helps = {"download": ("playback dl listen watch show repeat playing"
                          "show_video playurl dlurl d da dv all *"
                          " play".split()),

             "dl-command": ("dlcmd dl-cmd download-cmd dl_cmd download_cmd "
                            "download-command download_command".split()),

             "encode": ("encoding transcoding transcode wma mp3 format "
                        "encode encoder".split()),

             "invoke": "command commands mpsyt invocation".split(),

             "search": ("user userpl pl pls r n p url album "
                        "editing result results related remove swop".split()),

             "edit": ("editing manupulate manipulating rm mv sw edit move "
                      "swap shuffle".split()),

             "tips": ("undump dump -f -w -a adv advanced".split(" ")),

             "basic": ("basic comment basics c copy clipboard comments u "
                       "i".split()),

             "config": ("set checkupdate colours colors ddir directory player "
                        "arguments args playerargs music search_music keys "
                        "status show_status show_video video configuration "
                        "fullscreen full screen folder player mpv mplayer"
                        " settings default reset configure audio results "
                        "max_results size lines rows height window "
                        "position window_pos quality resolution max_res "
                        "columns width console overwrite".split()),

             "playlists": ("save rename delete move rm ls mv sw add vp open"
                           " view".split())}

    for topic, aliases in helps.items():

        if choice in aliases:
            choice = topic
            break

    choice = "menu" if not choice else choice
    out, all_help = "", g.helptext
    help_names = [x[0] for x in all_help]
    choice = _get_near_name(choice, help_names)

    def indent(x):
        """ Indent. """
        return "\n  ".join(x.split("\n"))

    if choice == "menu" or choice not in help_names:
        out += "  %sHelp Topics%s" % (c.ul, c.w)
        out += F('help topic', 2, 1)

        for x in all_help:
            out += ("\n%s     %-10s%s : %s" % (c.y, x[0], c.w, x[1]))

        out += "\n"
        g.content = out

    else:
        choice = help_names.index(choice)
        g.content = indent(all_help[choice][2])


def quits(showlogo=True):
    """ Exit the program. """
    if has_readline:
        readline.write_history_file(g.READLINE_FILE)
        dbg("Saved history file")

    savecache()

    msg = g.blank_text + logo(c.r, version=__version__) if showlogo else ""
    xprint(msg + F("exitmsg", 2))

    if Config.CHECKUPDATE.get and showlogo:

        try:
            url = "https://github.com/np1/mps-youtube/raw/master/VERSION"
            v = utf8_decode(urlopen(url, timeout=1).read())
            v = re.search(r"^version\s*([\d\.]+)\s*$", v, re.MULTILINE)

            if v:
                v = v.group(1)

                if v > __version__:
                    vermsg = "\nA newer version is available (%s)\n" % v
                    xprint(vermsg)

        except (URLError, HTTPError, socket.timeout):
            dbg("check update timed out")

    sys.exit()


def get_dl_data(song, mediatype="any"):
    """ Get filesize and metadata for all streams, return dict. """
    def mbsize(x):
        """ Return size in MB. """
        return str(int(x / (1024 ** 2)))

    p = get_pafy(song)
    dldata = []
    text = " [Fetching stream info] >"
    streams = [x for x in p.allstreams]

    if mediatype == "audio":
        streams = [x for x in p.audiostreams]

    l = len(streams)
    for n, stream in enumerate(streams):
        sys.stdout.write(text + "-" * n + ">" + " " * (l - n - 1) + "<\r")
        sys.stdout.flush()

        try:
            size = mbsize(stream.get_filesize())

        except TypeError:
            dbg(c.r + "---Error getting stream size" + c.w)
            size = 0

        item = {'mediatype': stream.mediatype,
                'size': size,
                'ext': stream.extension,
                'quality': stream.quality,
                'notes': getattr(stream, "notes", ""),  # getattr for backward
                                                        # pafy compatibility
                'url': stream.url}

        dldata.append(item)

    writestatus("")
    return dldata, p


def menu_prompt(model, prompt=" > ", rows=None, header=None, theading=None,
                footer=None, force=0):
    """ Generate a list of choice, returns item from model. """
    content = ""

    for x in header, theading, rows, footer:
        if isinstance(x, list):

            for line in x:
                content += line + "\n"

        elif isinstance(x, str):
            content += x + "\n"

    g.content = content
    screen_update()

    choice = input(prompt)

    if choice in model:
        return model[choice]

    elif force:
        return menu_prompt(model, prompt, rows, header, theading, footer,
                           force)

    elif not choice.strip():
        return False, False

    else:  # unrecognised input
        return False, "abort"


def prompt_dl(song):
    """ Prompt user do choose a stream to dl.  Return (url, extension). """
    # pylint: disable=R0914
    dl_data, p = get_dl_data(song)
    dl_text = gen_dl_text(dl_data, song, p)

    model = [x['url'] for x in dl_data]
    ed = enumerate(dl_data)
    model = {str(n + 1): (x['url'], x['ext']) for n, x in ed}
    url, ext = menu_prompt(model, "Download number: ", *dl_text)
    url2 = ext2 = None

    if ext == "m4v" and g.muxapp and not Config.DOWNLOAD_COMMAND.get:
        # offer mux if not using external downloader
        dl_data, p = get_dl_data(song, mediatype="audio")
        dl_text = gen_dl_text(dl_data, song, p)
        au_choices = "1" if len(dl_data) == 1 else "1-%s" % len(dl_data)
        footer = [F('-audio'), F('select mux') % au_choices]
        dl_text = tuple(dl_text[0:3]) + (footer,)
        aext = ("ogg", "m4a")
        model = [x['url'] for x in dl_data if x['ext'] in aext]
        ed = enumerate(dl_data)
        model = {str(n + 1): (x['url'], x['ext']) for n, x in ed}
        prompt = "Audio stream: "
        url2, ext2 = menu_prompt(model, prompt, *dl_text)

    return url, ext, url2, ext2


def gen_dl_text(ddata, song, p):
    """ Generate text for dl screen. """
    hdr = []
    hdr.append("  %s%s%s" % (c.r, song.title, c.w))
    author = utf8_decode(p.author)
    hdr.append(c.r + "  Uploaded by " + author + c.w)
    hdr.append("  [" + fmt_time(song.length) + "]")
    hdr.append("")

    heading = tuple("Item Format Quality Media Size Notes".split())
    fmt = "  {0}%-6s %-8s %-13s %-7s   %-5s   %-16s{1}"
    heading = [fmt.format(c.w, c.w) % heading]
    heading.append("")

    content = []

    for n, d in enumerate(ddata):
        row = (n + 1, d['ext'], d['quality'], d['mediatype'], d['size'],
               d['notes'])
        fmt = "  {0}%-6s %-8s %-13s %-7s %5s Mb   %-16s{1}"
        row = fmt.format(c.g, c.w) % row
        content.append(row)

    content.append("")

    footer = "Select [%s1-%s%s] to download or [%sEnter%s] to return"
    footer = [footer % (c.y, len(content) - 1, c.w, c.y, c.w)]
    return(content, hdr, heading, footer)


def download(dltype, num):
    """ Download a track or playlist by menu item number. """
    # This function needs refactoring!
    # pylint: disable=R0912
    # pylint: disable=R0914
    if g.browse_mode == "ytpl" and dltype in ("da", "dv"):
        plid = g.ytpls[int(num) - 1]["link"]
        plist(plid, page=1, splash=True, dumps=True)
        title = g.pafy_pls[plid]['title']
        subdir = mswinfn(title.replace("/", "-"))
        down_many(dltype, "1-", subdir=subdir)
        return

    elif g.browse_mode == "ytpl":
        g.message = "Use da or dv to specify audio / video playlist download"
        g.message = c.y + g.message + c.w
        g.content = generate_songlist_display()
        return

    elif g.browse_mode != "normal":
        g.message = "Download must refer to a specific video item"
        g.message = c.y + g.message + c.w
        g.content = generate_songlist_display()
        return

    writestatus("Fetching video info...")
    song = (g.model.songs[int(num) - 1])
    best = dltype.startswith("dv") or dltype.startswith("da")

    if not best:

        try:
            # user prompt for download stream
            url, ext, url_au, ext_au = prompt_dl(song)

        except KeyboardInterrupt:
            g.message = c.r + "Download aborted!" + c.w
            g.content = generate_songlist_display()
            return

        if not url or ext_au == "abort":
            # abort on invalid stream selection
            g.content = generate_songlist_display()
            g.message = "%sNo download selected / invalid input%s" % (c.y, c.w)
            return

        else:
            # download user selected stream(s)
            filename = _make_fname(song, ext)
            args = (song, filename, url)

            if url_au and ext_au:
                # downloading video and audio stream for muxing
                audio = False
                filename_au = _make_fname(song, ext_au)
                args_au = (song, filename_au, url_au)

            else:
                audio = ext in ("m4a", "ogg")

            kwargs = dict(audio=audio)

    elif best:
        # set updownload without prompt
        url_au = None
        av = "audio" if dltype.startswith("da") else "video"
        audio = av == "audio"
        filename = _make_fname(song, None, av=av)
        args = (song, filename)
        kwargs = dict(url=None, audio=audio)

    try:
        # perform download(s)
        dl_filenames = [args[1]]
        f = _download(*args, **kwargs)
        if f:
            g.message = "Saved to " + c.g + f + c.w

        if url_au:
            dl_filenames += [args_au[1]]
            _download(*args_au, allow_transcode=False, **kwargs)

    except KeyboardInterrupt:
        g.message = c.r + "Download halted!" + c.w

        try:
            for downloaded in dl_filenames:
                os.remove(downloaded)

        except IOError:
            pass

    if url_au:
        # multiplex
        mux_cmd = "APP -i VIDEO -i AUDIO -c copy OUTPUT".split()
        mux_cmd = "%s -i %s -i %s -c copy %s"
        mux_cmd = [g.muxapp, "-i", args[1], "-i", args_au[1], "-c",
                   "copy", args[1][:-3] + "mp4"]

        try:
            subprocess.call(mux_cmd)
            g.message = "Saved to :" + c.g + mux_cmd[7] + c.w
            os.remove(args[1])
            os.remove(args_au[1])

        except KeyboardInterrupt:
            g.message = "Audio/Video multiplex aborted!"

    g.content = generate_songlist_display()


def prompt_for_exit():
    """ Ask for exit confirmation. """
    g.message = c.r + "Press ctrl-c again to exit" + c.w
    g.content = generate_songlist_display()
    screen_update()

    try:
        userinput = input(c.r + " > " + c.w)

    except (KeyboardInterrupt, EOFError):
        quits(showlogo=False)

    return userinput


def playlist_remove(name):
    """ Delete a saved playlist by name - or purge working playlist if *all."""
    if name.isdigit() or g.userpl.get(name):

        if name.isdigit():
            name = int(name) - 1
            name = sorted(g.userpl)[name]

        del g.userpl[name]
        g.message = "Deleted playlist %s%s%s" % (c.y, name, c.w)
        g.content = playlists_display()
        save_to_file()

    else:
        g.message = F('pl not found advise ls') % name
        g.content = playlists_display()


def songlist_mv_sw(action, a, b):
    """ Move a song or swap two songs. """
    i, j = int(a) - 1, int(b) - 1

    if action == "mv":
        g.model.songs.insert(j, g.model.songs.pop(i))
        g.message = F('song move') % (g.model.songs[j].title, b)

    elif action == "sw":
        g.model.songs[i], g.model.songs[j] = g.model.songs[j], g.model.songs[i]
        g.message = F('song sw') % (min(a, b), max(a, b))

    g.content = generate_songlist_display()


def playlist_add(nums, playlist):
    """ Add selected song nums to saved playlist. """
    nums = _parse_multi(nums)

    if not g.userpl.get(playlist):
        playlist = playlist.replace(" ", "-")
        g.userpl[playlist] = Playlist(playlist)

    for songnum in nums:
        g.userpl[playlist].songs.append(g.model.songs[songnum - 1])
        dur = g.userpl[playlist].duration
        f = (len(nums), playlist, g.userpl[playlist].size, dur)
        g.message = F('added to saved pl') % f

    if nums:
        save_to_file()

    g.content = generate_songlist_display()


def playlist_rename_idx(_id, name):
    """ Rename a playlist by ID. """
    _id = int(_id) - 1
    playlist_rename(sorted(g.userpl)[_id] + " " + name)


def playlist_rename(playlists):
    """ Rename a playlist using mv command. """
    # Deal with old playlist names that permitted spaces
    a, b = "", playlists.split(" ")
    while a not in g.userpl:
        a = (a + " " + (b.pop(0))).strip()
        if not b and a not in g.userpl:
            g.message = F('no pl match for rename')
            g.content = g.content or playlists_display()
            return

    b = "-".join(b)
    g.userpl[b] = Playlist(b)
    g.userpl[b].songs = list(g.userpl[a].songs)
    playlist_remove(a)
    g.message = F('pl renamed') % (a, b)
    save_to_file()


def add_rm_all(action):
    """ Add all displayed songs to current playlist.

    remove all displayed songs from view.

    """
    if action == "rm":
        for n in reversed(range(0, len(g.model.songs))):
            g.model.songs.pop(n)
        g.message = c.b + "Cleared all songs" + c.w
        g.content = generate_songlist_display()

    elif action == "add":
        size = g.model.size
        songlist_rm_add("add", "-" + str(size))


def get_adj_pagetoken(np):
    """ Get page token either previous (p) or next (n) to currently displayed one """
    delta = ['p', None, 'n'].index(np) - 1
    pt_index = g.page_tokens.index(g.current_pagetoken) + delta
    return g.page_tokens[pt_index]



def nextprev(np):
    """ Get next / previous search results. """
    glsq = g.last_search_query
    content = g.model.songs

    if "user" in g.last_search_query:
        function, query = usersearch_id, glsq['user']

    elif "related" in g.last_search_query:
        function, query = related_search, glsq['related']

    elif "term" in g.last_search_query:
        function, query = search, glsq['term']

    elif "playlists" in g.last_search_query:
        function, query = pl_search, glsq['playlists']
        content = g.ytpls

    elif "playlist" in g.last_search_query:
        function, query = plist, glsq['playlist']

    good = False

    if np == "n":
        max_results = getxy().max_results
        if len(content) == max_results and glsq:
            g.current_pagetoken = get_adj_pagetoken(np)
            good = True

    elif np == "p":
        if glsq:
            if g.page_tokens.index(g.current_pagetoken) > 0:
                g.current_pagetoken = get_adj_pagetoken(np)
                good = True

    if good:
        function(query, g.current_pagetoken, splash=True)
        g.message += " : page {}".format(g.page_tokens.index(g.current_pagetoken)+1)

    else:
        norp = "next" if np == "n" else "previous"
        g.message = "No %s items to display" % norp

    g.content = generate_songlist_display(frmat="search")


def user_more(num):
    """ Show more videos from user of vid num. """
    if g.browse_mode != "normal":
        g.message = "User uploads must refer to a specific video item"
        g.message = c.y + g.message + c.w
        g.content = generate_songlist_display()
        return

    g.current_pagetoken = ''
    item = g.model.songs[int(num) - 1]
    channel_id = g.meta.get(item.ytid, {}).get('uploader')
    user = g.meta.get(item.ytid, {}).get('uploaderName')
    usersearch_id('/'.join([user, channel_id, '']), None, True)


def related(num):
    """ Show videos related to to vid num. """
    if g.browse_mode != "normal":
        g.message = "Related items must refer to a specific video item"
        g.message = c.y + g.message + c.w
        g.content = generate_songlist_display()
        return

    g.current_pagetoken = ''
    item = g.model.songs[int(num) - 1]
    related_search(item)


def clip_copy(num):
    """ Copy item to clipboard. """
    if g.browse_mode == "ytpl":

        p = g.ytpls[int(num) - 1]
        link = "https://youtube.com/playlist?list=%s" % p['link']

    elif g.browse_mode == "normal":
        item = (g.model.songs[int(num) - 1])
        link = "https://youtube.com/watch?v=%s" % item.ytid

    else:
        g.message = "clipboard copy not valid in this mode"
        g.content = generate_songlist_display()
        return

    if has_xerox:

        try:
            xerox.copy(link)
            g.message = c.y + link + c.w + " copied"
            g.content = generate_songlist_display()

        except xerox.base.ToolNotFound as e:
            xprint(link)
            xprint("Error - couldn't copy to clipboard.")
            xprint(e.__doc__)
            xprint("")
            input("Press Enter to continue.")
            g.content = generate_songlist_display()

    else:
        g.message = "xerox module must be installed for clipboard support\n"
        g.message += "see https://pypi.python.org/pypi/xerox/"
        g.content = generate_songlist_display()


def info(num):
    """ Get video description. """
    if g.browse_mode == "ytpl":
        p = g.ytpls[int(num) - 1]

        # fetch the playlist item as it has more metadata
        yt_playlist = g.pafy_pls.get(p['link'])

        if not yt_playlist:
            g.content = logo(col=c.g)
            g.message = "Fetching playlist info.."
            screen_update()
            dbg("%sFetching playlist using pafy%s", c.y, c.w)
            yt_playlist = pafy.get_playlist(p['link'])
            g.pafy_pls[p['link']] = yt_playlist

        ytpl_likes = yt_playlist.get('likes', 0)
        ytpl_dislikes = yt_playlist.get('dislikes', 0)
        ytpl_desc = yt_playlist.get('description', "")
        g.content = generate_songlist_display()

        created = yt_datetime(p['created'])[0]
        updated = yt_datetime(p['updated'])[0]
        out = c.ul + "Playlist Info" + c.w + "\n\n"
        out += p['title']
        out += "\n" + ytpl_desc
        out += ("\n\nAuthor     : " + p['author'])
        out += "\nSize       : " + str(p['size']) + " videos"
        out += "\nLikes      : " + str(ytpl_likes)
        out += "\nDislikes   : " + str(ytpl_dislikes)
        out += "\nCreated    : " + time.strftime("%x %X", created)
        out += "\nUpdated    : " + time.strftime("%x %X", updated)
        out += "\nID         : " + str(p['link'])
        out += ("\n\n%s[%sPress enter to go back%s]%s" % (c.y, c.w, c.y, c.w))
        g.content = out

    elif g.browse_mode == "normal":
        g.content = logo(c.b)
        screen_update()
        writestatus("Fetching video metadata..")
        item = (g.model.songs[int(num) - 1])
        get_streams(item)
        p = get_pafy(item)
        i = utf8_decode
        pub = time.strptime(str(p.published), "%Y-%m-%d %H:%M:%S")
        writestatus("Fetched")
        up = "Update Pafy to 0.3.42 to view likes/dislikes"
        out = c.ul + "Video Info" + c.w + "\n\n"
        out += i(p.title or "")
        out += "\n" + (p.description or "")
        out += i("\n\nAuthor     : " + str(p.author))
        out += i("\nPublished  : " + time.strftime("%c", pub))
<<<<<<< HEAD
        out += i("\nView count : " + uni(p.viewcount))
        out += i("\nRating     : " + uni(p.rating)[:4])
        out += i("\nLikes      : " + uni(getattr(p, "likes", up)))
        out += i("\nDislikes   : " + uni(getattr(p, "dislikes", up)))
        out += i("\nCategory   : " + uni(p.category))
=======
        out += i("\nView count : " + str(p.viewcount))
        out += i("\nRating     : " + str(p.rating)[:4])
        out += i("\nLikes      : " + str(getattr(p, "likes", up)))
        out += i("\nDislikes   : " + str(getattr(p, "dislikes", up)))
        out += i("\nCategory   : " + p.category)
>>>>>>> d339780f
        out += i("\nLink       : " + "https://youtube.com/watch?v=%s" %
                 p.videoid)
        out += i("\n\n%s[%sPress enter to go back%s]%s" % (c.y, c.w, c.y, c.w))
        g.content = out


def play_url(url, override):
    """ Open and play a youtube video url. """
    override = override if override else "_"
    g.browse_mode = "normal"
    yt_url(url, print_title=1)

    if len(g.model.songs) == 1:
        play(override, "1", "_")

    if g.command_line:
        sys.exit()


def dl_url(url):
    """ Open and prompt for download of youtube video url. """
    g.browse_mode = "normal"
    yt_url(url)

    if len(g.model.songs) == 1:
        download("download", "1")

    if g.command_line:
        sys.exit()


def yt_url(url, print_title=0):
    """ Acess a video by url. """
    try:
        p = pafy.new(url)

    except (IOError, ValueError) as e:
        g.message = c.r + str(e) + c.w
        g.content = g.content or generate_songlist_display(zeromsg=g.message)
        return

    g.browse_mode = "normal"
    v = Video(p.videoid, utf8_decode(p.title), p.length)
    g.model.songs = [v]

    if not g.command_line:
        g.content = generate_songlist_display()

    if print_title:
        xprint(v.title)


def dump(un):
    """ Show entire playlist. """
    if g.last_search_query.get("playlist") and not un:
        plist(g.last_search_query['playlist'], dumps=True)

    elif g.last_search_query.get("playlist") and un:
        plist(g.last_search_query['playlist'], page=1, dumps=False)

    else:
        un = "" if not un else un
        g.message = "%s%sdump%s may only be used on an open YouTube playlist"
        g.message = g.message % (c.y, un, c.w)
        g.content = generate_songlist_display()


def plist(parturl, page=1, splash=True, dumps=False):
    """ Retrieve YouTube playlist. """
    max_results = getxy().max_results

    if "playlist" in g.last_search_query and\
            parturl == g.last_search_query['playlist']:

        # go to pagenum
        s = (page - 1) * max_results
        e = page * max_results

        if dumps:
            s, e = 0, 99999

        g.model.songs = g.ytpl['items'][s:e]
        g.content = generate_songlist_display()
        g.message = "Showing YouTube playlist: %s" % c.y + g.ytpl['name'] + c.w
        g.current_page = page
        return

    if splash:
        g.content = logo(col=c.b)
        g.message = "Retreiving YouTube playlist"
        screen_update()

    dbg("%sFetching playlist using pafy%s", c.y, c.w)
    yt_playlist = pafy.get_playlist(parturl)
    g.pafy_pls[parturl] = yt_playlist
    ytpl_items = yt_playlist['items']
    ytpl_title = yt_playlist['title']
    g.content = generate_songlist_display()
    songs = []

    for item in ytpl_items:
        # Create Video object, appends to songs
        cur = Video(ytid=item['pafy'].videoid,
                    title=item['pafy'].title,
                    length=item['pafy'].length)
        songs.append(cur)

    if not ytpl_items:
        dbg("got unexpected data or no search results")
        return False

    g.last_search_query = {"playlist": parturl}
    g.browse_mode = "normal"
    g.ytpl = dict(name=ytpl_title, items=songs)
    g.current_page = 1
    g.model.songs = songs[:max_results]
    # preload first result url
    kwa = {"song": songs[0], "delay": 0}
    t = threading.Thread(target=preload, kwargs=kwa)
    t.start()

    g.content = generate_songlist_display()
    g.message = "Showing YouTube playlist %s" % (c.y + ytpl_title + c.w)


def shuffle_fn(_):
    """ Shuffle displayed items. """
    random.shuffle(g.model.songs)
    g.message = c.y + "Items shuffled" + c.w
    g.content = generate_songlist_display()


def clearcache():
    """ Clear cached items - for debugging use. """
    g.pafs = {}
    g.streams = {}
    g.url_memo = collections.OrderedDict()
    dbg("%scache cleared%s", c.p, c.w)
    g.message = "cache cleared"


def show_message(message, col=c.r, update=False):
    """ Show message using col, update screen if required. """
    g.content = generate_songlist_display()
    g.message = col + message + c.w

    if update:
        screen_update()


def _do_query(url, query, err='query failed', cache=True, report=False):
    """ Perform http request using mpsyt user agent header.

    if cache is True, memo is utilised
    if report is True, return whether response is from memo

    """
    # create url opener
    ua = "mps-youtube/%s ( %s )" % (__version__, __url__)
    mpsyt_opener = build_opener()
    mpsyt_opener.addheaders = [('User-agent', ua)]

    # convert query to sorted list of tuples (needed for consistent url_memo)
    query = [(k, query[k]) for k in sorted(query.keys())]
    url = "%s?%s" % (url, urlencode(query))

    try:
        wdata = utf8_decode(mpsyt_opener.open(url).read())

    except (URLError, HTTPError) as e:
        g.message = "%s: %s (%s)" % (err, e, url)
        g.content = logo(c.r)
        return None if not report else (None, False)

    return wdata if not report else (wdata, False)


def _best_song_match(songs, title, duration):
    """ Select best matching song based on title, length.

    Score from 0 to 1 where 1 is best.

    """
    # pylint: disable=R0914
    seqmatch = difflib.SequenceMatcher

    def variance(a, b):
        """ Return difference ratio. """
        return float(abs(a - b)) / max(a, b)

    candidates = []

    ignore = "music video lyrics new lyrics video audio".split()
    extra = "official original vevo".split()

    for song in songs:
        dur, tit = int(song.length), song.title
        dbg("Title: %s, Duration: %s", tit, dur)

        for word in extra:
            if word in tit.lower() and word not in title.lower():
                pattern = re.compile(word, re.I)
                tit = pattern.sub("", tit)

        for word in ignore:
            if word in tit.lower() and word not in title.lower():
                pattern = re.compile(word, re.I)
                tit = pattern.sub("", tit)

        replacechars = re.compile(r"[\]\[\)\(\-]")
        tit = replacechars.sub(" ", tit)
        multiple_spaces = re.compile(r"(\s)(\s*)")
        tit = multiple_spaces.sub(r"\1", tit)

        title_score = seqmatch(None, title.lower(), tit.lower()).ratio()
        duration_score = 1 - variance(duration, dur)
        dbg("Title score: %s, Duration score: %s", title_score,
            duration_score)

        # apply weightings
        score = duration_score * .5 + title_score * .5
        candidates.append((score, song))

    best_score, best_song = max(candidates, key=lambda x: x[0])
    percent_score = int(100 * best_score)
    return best_song, percent_score


def _match_tracks(artist, title, mb_tracks):
    """ Match list of tracks in mb_tracks by performing multiple searches. """
    # pylint: disable=R0914
    dbg("artists is %s", artist)
    dbg("title is %s", title)
    title_artist_str = c.g + title + c.w, c.g + artist + c.w
    xprint("\nSearching for %s by %s\n\n" % title_artist_str)

    def dtime(x):
        """ Format time to M:S. """
        return time.strftime('%M:%S', time.gmtime(int(x)))

    # do matching
    for track in mb_tracks:
        ttitle = track['title']
        length = track['length']
        xprint("Search :  %s%s - %s%s - %s" % (c.y, artist, ttitle, c.w,
                                               dtime(length)))
        q = "%s %s" % (artist, ttitle)
        w = q = ttitle if artist == "Various Artists" else q
        url = "https://www.googleapis.com/youtube/v3/search"
        query = generate_search_qs(w, None, result_count=50)
        dbg(query)
        have_results = _search(url, q, query, splash=False, pre_load=False)
        time.sleep(0.5)

        if not have_results:
            xprint(c.r + "Nothing matched :(\n" + c.w)
            continue

        results = g.model.songs
        s, score = _best_song_match(results, artist + " " + ttitle, length)
        cc = c.g if score > 85 else c.y
        cc = c.r if score < 75 else cc
        xprint("Matched:  %s%s%s - %s \n[%sMatch confidence: "
               "%s%s]\n" % (c.y, s.title, c.w, fmt_time(s.length),
                            cc, score, c.w))
        yield s


def _get_mb_tracks(albumid):
    """ Get track listing from MusicBraiz by album id. """
    ns = {'mb': 'http://musicbrainz.org/ns/mmd-2.0#'}
    url = "http://musicbrainz.org/ws/2/release/" + albumid
    query = {"inc": "recordings"}
    wdata = _do_query(url, query, err='album search error')

    if not wdata:
        return None

    root = ET.fromstring(utf8_encode(wdata))
    tlist = root.find("./mb:release/mb:medium-list/mb:medium/mb:track-list",
                      namespaces=ns)
    mb_songs = tlist.findall("mb:track", namespaces=ns)
    tracks = []
    path = "./mb:recording/mb:"

    for track in mb_songs:

        try:
            title, length, rawlength = "unknown", 0, 0
            title = track.find(path + "title", namespaces=ns).text
            rawlength = track.find(path + "length", namespaces=ns).text
            length = int(round(float(rawlength) / 1000))

        except (ValueError, AttributeError):
            xprint("not found")

        tracks.append(dict(title=title, length=length, rawlength=rawlength))

    return tracks


def _get_mb_album(albumname, **kwa):
    """ Return artist, album title and track count from MusicBrainz. """
    url = "http://musicbrainz.org/ws/2/release/"
    qargs = dict(
        release='"%s"' % albumname,
        primarytype=kwa.get("primarytype", "album"),
        status=kwa.get("status", "official"))
    qargs.update({k: '"%s"' % v for k, v in kwa.items()})
    qargs = ["%s:%s" % item for item in qargs.items()]
    qargs = {"query": " AND ".join(qargs)}
    g.message = "Album search for '%s%s%s'" % (c.y, albumname, c.w)
    wdata = _do_query(url, qargs)

    if not wdata:
        return None

    ns = {'mb': 'http://musicbrainz.org/ns/mmd-2.0#'}
    root = ET.fromstring(utf8_encode(wdata))
    rlist = root.find("mb:release-list", namespaces=ns)

    if int(rlist.get('count')) == 0:
        return None

    album = rlist.find("mb:release", namespaces=ns)
    artist = album.find("./mb:artist-credit/mb:name-credit/mb:artist",
                        namespaces=ns).find("mb:name", namespaces=ns).text
    title = album.find("mb:title", namespaces=ns).text
    aid = album.get('id')
    return dict(artist=artist, title=title, aid=aid)


def search_album(term, page=1, splash=True):
    """Search for albums. """
    # pylint: disable=R0914,R0912
    if not term:
        show_message("Enter album name:", c.g, update=True)
        term = input("> ")

        if not term or len(term) < 2:
            g.message = c.r + "Not enough input!" + c.w
            g.content = generate_songlist_display()
            return

    album = _get_mb_album(term)

    if not album:
        show_message("Album '%s' not found!" % term)
        return

    out = "'%s' by %s%s%s\n\n" % (album['title'],
                                  c.g, album['artist'], c.w)
    out += ("[Enter] to continue, [q] to abort, or enter artist name for:\n"
            "    %s" % (c.y + term + c.w + "\n"))

    g.message, g.content = out, logo(c.b)
    screen_update()
    prompt = "Artist? [%s] > " % album['artist']
    xprint(prompt, end="")
    artistentry = input().strip()

    if artistentry:

        if artistentry == "q":
            show_message("Album search abandoned!")
            return

        album = _get_mb_album(term, artist=artistentry)

        if not album:
            show_message("Album '%s' by '%s' not found!" % (term, artistentry))
            return

    title, artist = album['title'], album['artist']
    mb_tracks = _get_mb_tracks(album['aid'])

    if not mb_tracks:
        show_message("Album '%s' by '%s' has 0 tracks!" % (title, artist))
        return

    msg = "%s%s%s by %s%s%s\n\n" % (c.g, title, c.w, c.g, artist, c.w)
    msg += "Enter to begin matching or [q] to abort"
    g.message = msg
    g.content = "Tracks:\n"
    for n, track in enumerate(mb_tracks, 1):
        g.content += "%02s  %s" % (n, track['title'])
        g.content += "\n"

    screen_update()
    entry = input("Continue? [Enter] > ")

    if entry == "":
        pass

    else:
        show_message("Album search abandoned!")
        return

    songs = []
    xprint(g.blank_text)
    itt = _match_tracks(artist, title, mb_tracks)

    stash = Config.SEARCH_MUSIC.get, Config.ORDER.get
    Config.SEARCH_MUSIC.value = True
    Config.ORDER.value = "relevance"

    try:
        songs.extend(itt)

    except KeyboardInterrupt:
        xprint("%sHalted!%s" % (c.r, c.w))

    finally:
        Config.SEARCH_MUSIC.value, Config.ORDER.value = stash

    if songs:
        g.model.songs = songs
        kwa = {"song": songs[0], "delay": 0}
        t = threading.Thread(target=preload, kwargs=kwa)
        t.start()
        xprint("\n%s / %s songs matched" % (len(songs), len(mb_tracks)))
        input("Press Enter to continue")
        g.message = "Contents of album %s%s - %s%s %s(%d/%d)%s:" % (
            c.y, artist, title, c.w, c.b, len(songs), len(mb_tracks), c.w)
        g.last_opened = ""
        g.last_search_query = ""
        g.current_page = page
        g.content = generate_songlist_display()

    else:
        g.message = "Found no album tracks for %s%s%s" % (c.y, title, c.w)
        g.content = generate_songlist_display()
        g.current_page = 1
        g.last_search_query = ""


def show_encs():
    """ Display available encoding presets. """
    encs = g.encoders
    out = "%sEncoding profiles:%s\n\n" % (c.ul, c.w)

    for x, e in enumerate(encs):
        sel = " (%sselected%s)" % (c.y, c.w) if Config.ENCODER.get == x else ""
        out += "%2d. %s%s\n" % (x, e['name'], sel)

    g.content = out
    message = "Enter %sset encoder <num>%s to select an encoder"
    g.message = message % (c.g, c.w)


def matchfunction(func, regex, userinput):
    """ Match userinput against regex.

    Call func, return True if matches.

    """
    if regex.match(userinput):
        matches = regex.match(userinput).groups()
        dbg("input: %s", userinput)
        dbg("function call: %s", func.__name__)
        dbg("regx matches: %s", matches)

        if g.debug_mode:
            func(*matches)

        else:

            try:
                func(*matches)

            except IndexError:
                g.message = F('invalid range')
                g.content = g.content or generate_songlist_display()

            except (ValueError, IOError) as e:
                g.message = F('cant get track') % str(e)
                g.content = g.content or\
                    generate_songlist_display(zeromsg=g.message)

        return True


def main():
    """ Main control loop. """
    set_window_title("mpsyt")

    if not g.command_line:
        g.content = logo(col=c.g, version=__version__) + "\n\n"
        g.message = "Enter /search-term to search or [h]elp"
        screen_update()

    # open playlists from file
    convert_playlist_to_v2()
    open_from_file()

    # get cmd line input
    arg_inp = " ".join(sys.argv[1:])

    # input types
    word = r'[^\W\d][-\w\s]{,100}'
    rs = r'(?:repeat\s*|shuffle\s*|-a\s*|-v\s*|-f\s*|-w\s*)'
    pl = r'(?:.*=|)([-_a-zA-Z0-9]{18,50})(?:(?:\&\#).*|$)'
    regx = {
        ls: r'ls$',
        vp: r'vp$',
        dump: r'(un)?dump',
        play: r'(%s{0,3})([-,\d\s]{1,250})\s*(%s{0,3})$' % (rs, rs),
        info: r'i\s*(\d{1,4})$',
        quits: r'(?:q|quit|exit)$',
        plist: r'pl\s+%s' % pl,
        yt_url: r'url\s(.*[-_a-zA-Z0-9]{11}.*$)',
        search: r'(?:search|\.|/)\s*([^./].{1,500})',
        dl_url: r'dlurl\s(.*[-_a-zA-Z0-9]{11}.*$)',
        play_pl: r'play\s+(%s|\d+)$' % word,
        related: r'r\s?(\d{1,4})$',
        download: r'(dv|da|d|dl|download)\s*(\d{1,4})$',
        play_url: r'playurl\s(.*[-_a-zA-Z0-9]{11}[^\s]*)(\s-(?:f|a|w))?$',
        comments: r'c\s?(\d{1,4})$',
        nextprev: r'(n|p)$',
        play_all: r'(%s{0,3})(?:\*|all)\s*(%s{0,3})$' % (rs, rs),
        user_pls: r'u(?:ser)?pl\s(.*)$',
        save_last: r'save\s*$',
        pl_search: r'(?:\.\.|\/\/|pls(?:earch)?\s)\s*(.*)$',
        # setconfig: r'set\s+([-\w]+)\s*"?([^"]*)"?\s*$',
        setconfig: r'set\s+([-\w]+)\s*(.*?)\s*$',
        clip_copy: r'x\s*(\d+)$',
        down_many: r'(da|dv)\s+((?:\d+\s\d+|-\d|\d+-|\d,)(?:[\d\s,-]*))\s*$',
        show_help: r'(?:help|h)(?:\s+([-_a-zA-Z]+)\s*)?$',
        show_encs: r'encoders?\s*$',
        user_more: r'u\s?([\d]{1,4})$',
        down_plist: r'(da|dv)pl\s+%s' % pl,
        clearcache: r'clearcache$',
        usersearch: r'user\s+([^\s].{1,})$',
        shuffle_fn: r'\s*(shuffle)\s*$',
        add_rm_all: r'(rm|add)\s(?:\*|all)$',
        showconfig: r'(set|showconfig)\s*$',
        search_album: r'album\s*(.{0,500})',
        playlist_add: r'add\s*(-?\d[-,\d\s]{1,250})(%s)$' % word,
        down_user_pls: r'(da|dv)upl\s+(.*)$',
        open_save_view: r'(open|save|view)\s*(%s)$' % word,
        songlist_mv_sw: r'(mv|sw)\s*(\d{1,4})\s*[\s,]\s*(\d{1,4})$',
        songlist_rm_add: r'(rm|add)\s*(-?\d[-,\d\s]{,250})$',
        playlist_rename: r'mv\s*(%s\s+%s)$' % (word, word),
        playlist_remove: r'rmp\s*(\d+|%s)$' % word,
        open_view_bynum: r'(open|view)\s*(\d{1,4})$',
        playlist_rename_idx: r'mv\s*(\d{1,3})\s*(%s)\s*$' % word}

    # compile regexp's
    regx = {func: re.compile(val, re.UNICODE) for func, val in regx.items()}
    prompt = "> "
    arg_inp = arg_inp.replace(r",,", "[mpsyt-comma]")
    arg_inp = arg_inp.split(",")

    while True:
        next_inp = ""

        if len(arg_inp):
            arg_inp, next_inp = arg_inp[1:], arg_inp[0].strip()
            next_inp = next_inp.replace("[mpsyt-comma]", ",")

        try:
            userinput = next_inp or input(prompt).strip()

        except (KeyboardInterrupt, EOFError):
            userinput = prompt_for_exit()

        for k, v in regx.items():
            if matchfunction(k, v, userinput):
                break

        else:
            g.content = g.content or generate_songlist_display()

            if g.command_line:
                g.content = ""

            if userinput and not g.command_line:
                g.message = c.b + "Bad syntax. Enter h for help" + c.w

            elif userinput and g.command_line:
                sys.exit("Bad syntax")

        screen_update()

if "--debug" in sys.argv or os.environ.get("mpsytdebug") == "1":
    xprint(get_version_info())
    list_update("--debug", sys.argv, remove=True)
    g.debug_mode = True
    g.blank_text = "--\n"
    logfile = os.path.join(tempfile.gettempdir(), "mpsyt.log")
    logging.basicConfig(level=logging.DEBUG, filename=logfile)
    logging.getLogger("pafy").setLevel(logging.DEBUG)

elif "--logging" in sys.argv or os.environ.get("mpsytlog") == "1":
    list_update("--logging", sys.argv, remove=True)
    logfile = os.path.join(tempfile.gettempdir(), "mpsyt.log")
    logging.basicConfig(level=logging.DEBUG, filename=logfile)
    logging.getLogger("pafy").setLevel(logging.DEBUG)

if "--no-autosize" in sys.argv:
    list_update("--no-autosize", sys.argv, remove=True)
    g.detectable_size = False

dbg = logging.debug

g.helptext = [
    ("basic", "Basics", """

{0}Basic Usage{1}

Use {2}/{1} or {2}.{1} to prefix your search query.  e.g., {2}/pink floyd{1}

Then, when results are shown:

    {2}<number(s)>{1} - play specified items, separated by commas.
                  e.g., {2}1-3,5{1} plays items 1, 2, 3 and 5.

    {2}i <number>{1} - view information on video <number>
    {2}c <number>{1} - view comments for video <number>
    {2}d <number>{1} - download video <number>
    {2}r <number>{1} - show videos related to video <number>
    {2}u <number>{1} - show videos uploaded by uploader of video <number>
    {2}x <number>{1} - copy item <number> url to clipboard (requires xerox)

    {2}q{1}, {2}quit{1} - exit mpsyt
""".format(c.ul, c.w, c.y)),
    ("search", "Searching and Retrieving", """
{0}Searching and Retrieving{1}

{2}set search_music false{1} - search all YouTube categories.
{2}set search_music true{1}  - search only YouTube music category.

{2}/<query>{1} or {2}.<query>{1} to search for videos. e.g., {2}/daft punk{1}
{2}//<query>{1} or {2}..<query>{1} - search for YouTube playlists. e.g., \
{2}//80's music{1}
{2}n{1} and {2}p{1} - continue search to next/previous pages.

{2}album <album title>{1} - Search for matching tracks using album title
{2}user <username>{1} - list YouTube uploads by <username>.
{2}user <username>/<query>{1} - as above, but matches <query>.
{2}userpl <username>{1} - list YouTube playlists created by <username>.
{2}pl <url or id>{1} - Open YouTube playlist by url or id.
{2}url <url or id>{1} - Retrieve specific YouTube video by url or id.

{2}r <number>{1} - show videos related to video <number>.
{2}u <number>{1} - show videos uploaded by uploader of video <number>.
{2}c <number>{1} - view comments for video <number>
""".format(c.ul, c.w, c.y)),

    ("edit", "Editing / Manipulating Results", """
{0}Editing and Manipulating Results{1}

{2}rm <number(s)>{1} - remove items from displayed results.
{2}sw <number>,<number>{1} - swap two items.
{2}mv <number>,<number>{1} - move item <number> to position <number>.
{2}save <name>{1} - save displayed items as a local playlist.

{2}shuffle{1} - Shuffle the displayed results.
""".format(c.ul, c.w, c.y)),

    ("download", "Downloading and Playback", """
{0}Downloading and Playback{1}

{2}set show_video true{1} - play video instead of audio.

{2}<number(s)>{1} - play specified items, separated by commas.
              e.g., {2}1-3,5{1} plays items 1, 2, 3 and 5

{2}d <number>{1} - view downloads available for an item.
{2}da <number(s)>{1} - download best available audio file(s).
{2}dv <number(s)>{1} - download best available video file(s).
{2}dapl <url or id>{1} - download YouTube playlist (audio) by url or id.
{2}dvpl <url or id>{1} - download YouTube playlist (video) by url or id.
{2}daupl <username>{1} - download user's YouTube playlists (audio).
{2}dvupl <username>{1} - download user's YouTube playlists (video).
{2}dlurl <url or id>{1} download a YouTube video by url or video id.
{2}playurl <url or id>{1} play a YouTube video by url or id.

{2}all{1} or {2}*{1} - play all displayed items.
{2}repeat <number(s)>{1} - play and repeat the specified items.
{2}shuffle <number(s)>{1} - play specified items in random order.
""".format(c.ul, c.w, c.y)),

    ("dl-command", "Downloading Using External Application", """
{0}Download Using A Custom Application{1}

Use {2}set download_command <command>{1} to specify a custom command to use for
downloading.

mps-youtube will make the following substitutions:

%u - url of the remote file to download
%d - download directory as set in DDIR in mps-youtube config
%f - filename (determined by title and filetype)
%F - full file path (%d/%f)

for example, to download using aria2c (http://aria2.sourceforge.net), enter:

    {2}set download_command aria2c --dir=%d --out=%f %u{1}

Note that using a custom download command does not support transcoding the
downloaded file to another format using mps-youtube.
""".format(c.ul, c.w, c.y)),


    ("encode", "Encoding to MP3 and other formats", """
{0}Encoding to MP3 and other formats{1}

Enter {2}encoders{1} to view available encoding presets
Enter {2}set encoder <number>{1} to apply an encoding preset for downloads

This feature requires that ffmpeg or avconv is installed on your system and is
available in the system path.

The encoding presets can be modified by editing the text config file which
resides at:
   {3}
""".format(c.ul, c.w, c.y, g.TCFILE)),

    ("playlists", "Using Local Playlists", """
{0}Using Local Playlists{1}

{2}add <number(s)>{1} - add items to the current playlist.
{2}add <number(s)> <playlist>{1} - add items to the specified playlist.
     (<playlist> will be created if it doesn't already exist)

{2}vp{1} - view current playlist.
{2}ls{1} - list saved playlists.
{2}mv <old name or ID> <new name>{1} - rename a playlist.
{2}rmp <playlist_name or ID>{1} - delete a playlist from disk.

{2}open <name or ID>{1} - open a saved playlist as the current playlist.
{2}play <name or ID>{1} - play a saved playlist directly.
{2}view <name or ID>{1} - view a playlist (current playlist left intact).
{2}save{1} or {2}save <name>{1} - save the displayed items as a playlist.

{2}rm <number(s)>{1} - remove items from displayed results.
{2}sw <number>,<number>{1} - swap two items.
{2}mv <number>,<number>{1} - move item <number> to position <number>.
""".format(c.ul, c.w, c.y)),

    ("invoke", "Invocation Parameters", """
{0}Invocation{1}

All mpsyt commands can be entered from the command line.  For example;

  {2}mpsyt dlurl <url or id>{1} to download a YouTube video by url or id
  {2}mpsyt playurl <url or id>{1} to play a YouTube video by url or id
  {2}mpsyt /mozart{1} to search
  {2}mpsyt //best songs of 2010{1} for a playlist search
  {2}mpsyt play <playlist name or ID>{1} to play a saved playlist
  {2}mpsyt ls{1} to list saved playlists

For further automation, a series of commands can be entered separated by
commas (,).  E.g.,

  {2}mpsyt open 1, 2-4{1} - play items 2-4 of first saved playlist
  {2}mpsyt //the doors, 1, all -a{1} - open YouTube playlist and play audio

If you need to enter an actual comma on the command line, use {2},,{1} instead.
""".format(c.ul, c.w, c.y)),

    ("config", "Configuration Options", """
{0}Configuration{1}

{2}set{1} - view current configuration
{2}set <item> default{1} - set an item to its default value
{2}set all default{1} - restore default settings
{2}set checkupdate true|false{1} - check for updates on exit
{2}set colours true|false{1} - use colours in display output
{2}set columns <columns>{1} - select extra displayed fields in search results:
     (valid: views comments rating date user likes dislikes category)
{2}set ddir <download direcory>{1} - set where downloads are saved
{2}set download_command <command>{1} - type {2}help dl-command{1} for info
{2}set encoder <number>{1} - set encoding preset for downloaded files
{2}set fullscreen true|false{1} - output video content in full-screen mode
{2}set max_res <number>{1} - play / download maximum video resolution height{3}
{2}set notifier <notifier app>{1} - call <notifier app> with each new song title
{2}set order <relevance|date|views|rating>{1} search result ordering
{2}set overwrite true|false{1} - overwrite existing files (skip if false)
{2}set player <player app>{1} - use <player app> for playback
{2}set playerargs <args>{1} - use specified arguments with player
{2}set search_music true|false{1} - search only music (all categories if false)
{2}set show_mplayer_keys true|false{1} - show keyboard help for mplayer and mpv
{2}set show_status true|false{1} - show status messages and progress
{2}set show_video true|false{1} - show video output (audio only if false)
{2}set window_pos <top|bottom>-<left|right>{1} - set player window position
{2}set window_size <number>x<number>{1} - set player window width & height
{2}set api_key <key>{1} - use a different API key for accessing the YouTube Data API
""".format(c.ul, c.w, c.y, '\n{0}set max_results <number>{1} - show <number> re'
           'sults when searching (max 50)'.format(c.y, c.w) if not
           g.detectable_size else '')),

    ("tips", "Advanced Tips", """
{0}Advanced Tips{1}

Use {2}-w{1}, {2}-f{1} or {2}-a{1} with your choice to override the configured\
 setting and
play items in windowed, fullscreen or audio modes.  E.g., 1-4 -a

When specifying columns with {2}set columns{1} command, append :N to set\
 width.
    E.g.: {2}set columns date views user:17 likes{1}

When using {2}open{1}, {2}view{1} or {2}play{1} to access a local playlist, \
you can enter
the first few characters instead of the whole name.

Use {2}5-{1} to select items 5 upward and {2}-5{1} to select up to item 5. \
This can be
included with other choices. e.g., 5,3,7-,-2
You can use spaces instead of commas: 5 3 7- -2
Reversed ranges also work. eg., 5-2

{2}dump{1} - to show entire contents of an opened YouTube playlist.
       (useful for playing or saving entire playlists, use {2}undump{1} to \
undo)

{2}set player mpv{1} or {2}set player mplayer{1} - change player application

Use {2}1{1} and {2}0{1} in place of true and false when using the {2}set{1} \
command
""".format(c.ul, c.w, c.y)),

    ("new", "New Features", """
{0}New Features in v0.2.2{1}

 - Display playing resolution / bitrate in status line (Brebiche38)

 - Skip to previously played item (ids1024)

 - Enable custom keymap using mplayer/mpv input.conf file (ids1024)

 - Enable custom downloader application (ids1024 & np1){2}

""".format(c.ul, c.w, c.y))]

if __name__ == "__main__":
    init()
    main()<|MERGE_RESOLUTION|>--- conflicted
+++ resolved
@@ -1638,14 +1638,8 @@
                                   {'title':snippet.get('title',
                                                        '[!!!]')}).get('title',
                                                                       '[!]'),
-<<<<<<< HEAD
-                length=uni(fmt_time(cursong.length)),
-                rating=uni('{}'.format(rating))[:4].ljust(4, "0"),
-=======
                 length=str(fmt_time(cursong.length)),
-                #XXX this is a very poor attempt to calculate a rating value
                 rating=str('{}'.format(rating))[:4].ljust(4, "0"),
->>>>>>> d339780f
                 uploader=snippet.get('channelId'),
                 uploaderName=snippet.get('channelTitle'),
                 category=snippet.get('categoryId'),
@@ -4197,19 +4191,11 @@
         out += "\n" + (p.description or "")
         out += i("\n\nAuthor     : " + str(p.author))
         out += i("\nPublished  : " + time.strftime("%c", pub))
-<<<<<<< HEAD
-        out += i("\nView count : " + uni(p.viewcount))
-        out += i("\nRating     : " + uni(p.rating)[:4])
-        out += i("\nLikes      : " + uni(getattr(p, "likes", up)))
-        out += i("\nDislikes   : " + uni(getattr(p, "dislikes", up)))
-        out += i("\nCategory   : " + uni(p.category))
-=======
         out += i("\nView count : " + str(p.viewcount))
         out += i("\nRating     : " + str(p.rating)[:4])
         out += i("\nLikes      : " + str(getattr(p, "likes", up)))
         out += i("\nDislikes   : " + str(getattr(p, "dislikes", up)))
         out += i("\nCategory   : " + p.category)
->>>>>>> d339780f
         out += i("\nLink       : " + "https://youtube.com/watch?v=%s" %
                  p.videoid)
         out += i("\n\n%s[%sPress enter to go back%s]%s" % (c.y, c.w, c.y, c.w))
