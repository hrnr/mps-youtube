--- conflicted
+++ resolved
@@ -30,12 +30,8 @@
     download_url="https://github.com/np1/mps-youtube/tarball/master",
     packages=['mps_youtube'],
     entry_points=dict(console_scripts=['mpsyt = mps_youtube:main.main']),
-<<<<<<< HEAD
     console=['mpsyt'],
-    install_requires=['Pafy >= 0.3.66'],
-=======
     install_requires=['Pafy >= 0.3.68'],
->>>>>>> d86c05d5
     package_data={"": ["LICENSE", "README.rst", "CHANGELOG"]},
     classifiers=[
         "Topic :: Utilities",
