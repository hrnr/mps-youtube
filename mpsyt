--- conflicted
+++ resolved
@@ -1290,15 +1290,11 @@
                     buff += char
 
         try:
-            logging.info("playing %s (%s)", song.title, failcount)
-<<<<<<< HEAD
-            dbg("calling %s", cmd)
-            subprocess.call(cmd, stdout=stdout, stderr=stderr)
-
-=======
             cmd.remove('-really-quiet')
             p = None
             try:
+                logging.info("playing %s (%s)", song.title, failcount)
+                dbg("calling %s", cmd)
                 p = subprocess.Popen(cmd, shell=False, stdout=subprocess.PIPE, stderr=stderr, bufsize=1)
                 mplayer_status(p)
             finally:
@@ -1306,7 +1302,6 @@
                     p.terminate()  # make sure to kill mplayer if mpsyt crashes
                 except:
                     pass
->>>>>>> 6fcd191a
         except OSError:
             g.message = F('no player') % Config.PLAYER
             return
